--- conflicted
+++ resolved
@@ -215,13 +215,13 @@
     "databricks",
     "empower",
     "github",
+    "github_copilot", 
     "custom",
     "litellm_proxy",
     "hosted_vllm",
     "llamafile",
     "lm_studio",
     "galadriel",
-<<<<<<< HEAD
     "novita",
     "meta_llama",
     "featherless_ai",
@@ -231,12 +231,7 @@
 LITELLM_EMBEDDING_PROVIDERS_SUPPORTING_INPUT_ARRAY_OF_TOKENS = [
     "openai",
     "azure",
-    "hosted_vllm"
-=======
-    "github_copilot",  # GitHub Copilot Chat API
-    "meta_llama",
-
->>>>>>> 848bbd9a
+    "hosted_vllm",
 ]
 
 
@@ -326,21 +321,16 @@
     "friendliai",
     "azure_ai",
     "github",
+    "github_copilot",
     "litellm_proxy",
     "hosted_vllm",
     "llamafile",
     "lm_studio",
     "galadriel",
-<<<<<<< HEAD
     "novita",
     "meta_llama",
     "featherless_ai",
     "nscale",
-=======
-    "github_copilot",  # GitHub Copilot Chat API
-    "meta_llama",
-
->>>>>>> 848bbd9a
 ]
 openai_text_completion_compatible_providers: List = (
     [  # providers that support `/v1/completions`
