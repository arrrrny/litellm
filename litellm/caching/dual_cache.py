--- conflicted
+++ resolved
@@ -10,11 +10,7 @@
 
 import time
 import traceback
-<<<<<<< HEAD
-from typing import TYPE_CHECKING, Any, List, Optional
-=======
 from typing import TYPE_CHECKING, Any, List, Optional, Tuple
->>>>>>> 44e7ffd0
 
 import litellm
 from litellm._logging import print_verbose, verbose_logger
@@ -30,8 +26,6 @@
 else:
     Span = Any
 
-<<<<<<< HEAD
-=======
 from collections import OrderedDict
 
 
@@ -45,7 +39,6 @@
         if len(self) >= self.max_size:
             self.popitem(last=False)
         super().__setitem__(key, value)
->>>>>>> 44e7ffd0
 
 class DualCache(BaseCache):
     """
@@ -159,11 +152,7 @@
     def batch_get_cache(
         self,
         keys: list,
-<<<<<<< HEAD
         parent_otel_span: Optional[Span] = None,
-=======
-        parent_otel_span: Optional[Span],
->>>>>>> 44e7ffd0
         local_only: bool = False,
         **kwargs,
     ):
@@ -180,19 +169,6 @@
                 - for the none values in the result
                 - check the redis cache
                 """
-<<<<<<< HEAD
-                sublist_keys = [
-                    key for key, value in zip(keys, result) if value is None
-                ]
-                # If not found in in-memory cache, try fetching from Redis
-                redis_result = self.redis_cache.batch_get_cache(
-                    sublist_keys, parent_otel_span=parent_otel_span
-                )
-                if redis_result is not None:
-                    # Update in-memory cache with the value from Redis
-                    for key in redis_result:
-                        self.in_memory_cache.set_cache(key, redis_result[key], **kwargs)
-=======
                 # Track the last access time for these keys
                 current_time = time.time()
                 key_tuple = tuple(keys)
@@ -217,7 +193,6 @@
                             self.in_memory_cache.set_cache(
                                 key, redis_result[key], **kwargs
                             )
->>>>>>> 44e7ffd0
 
 
                     for key, value in redis_result.items():
@@ -291,15 +266,6 @@
                 - for the none values in the result
                 - check the redis cache
                 """
-<<<<<<< HEAD
-                sublist_keys = [
-                    key for key, value in zip(keys, result) if value is None
-                ]
-                # If not found in in-memory cache, try fetching from Redis
-                redis_result = await self.redis_cache.async_batch_get_cache(
-                    sublist_keys, parent_otel_span=parent_otel_span
-                )
-=======
                 # Track the last access time for these keys
                 current_time = time.time()
                 key_tuple = tuple(keys)
@@ -317,7 +283,6 @@
                     redis_result = await self.redis_cache.async_batch_get_cache(
                         sublist_keys, parent_otel_span=parent_otel_span
                     )
->>>>>>> 44e7ffd0
 
 
                     if redis_result is not None:
@@ -378,11 +343,7 @@
         self,
         key,
         value: float,
-<<<<<<< HEAD
         parent_otel_span: Optional[Span] = None,
-=======
-        parent_otel_span: Optional[Span],
->>>>>>> 44e7ffd0
         local_only: bool = False,
         **kwargs,
     ) -> float:
