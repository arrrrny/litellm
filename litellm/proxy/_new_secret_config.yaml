model_list:
  - model_name: gpt-3.5-turbo
    litellm_params:
      model: azure/chatgpt-v-2
      api_key: os.environ/AZURE_API_KEY
      api_base: os.environ/AZURE_API_BASE
<<<<<<< HEAD
  - model_name: rerank-model
    litellm_params:
      model: jina_ai/jina-reranker-v2-base-multilingual
  - model_name: anthropic-vertex
    litellm_params:
      model: vertex_ai/claude-3-5-sonnet-v2
      vertex_ai_project: "adroit-crow-413218"
      vertex_ai_location: "us-east5"  
  - model_name: openai-gpt-4o-realtime-audio
    litellm_params:
      model: openai/gpt-4o-realtime-preview-2024-10-01
      api_key: os.environ/OPENAI_API_KEY
  - model_name: openai/*
    litellm_params:
      model: openai/*
      api_key: os.environ/OPENAI_API_KEY
  - model_name: openai/*
    litellm_params:
      model: openai/*
      api_key: os.environ/OPENAI_API_KEY
    model_info:
      access_groups: ["public-openai-models"] 
  - model_name: openai/gpt-4o
    litellm_params:
      model: openai/gpt-4o
      api_key: os.environ/OPENAI_API_KEY
    model_info:
      access_groups: ["private-openai-models"] 
      
litellm_settings:
  callbacks: ["langfuse"]
=======
      temperature: 0.2

guardrails:
  - guardrail_name: "presidio-log-guard"
    litellm_params:
      guardrail: presidio
      mode: "logging_only"
      mock_redacted_text:
        text: "hello world, my name is <PERSON>. My number is: <PHONE_NUMBER>"
        items:
          - start: 48
            end: 62
            entity_type: PHONE_NUMBER
            text: "<PHONE_NUMBER>"
            operator: replace
          - start: 24
            end: 32
            entity_type: PERSON
            text: "<PERSON>"
            operator: replace

litellm_settings:
    set_verbose: true
    success_callback: ["langfuse"]
>>>>>>> e4493248
<|MERGE_RESOLUTION|>--- conflicted
+++ resolved
@@ -4,39 +4,6 @@
       model: azure/chatgpt-v-2
       api_key: os.environ/AZURE_API_KEY
       api_base: os.environ/AZURE_API_BASE
-<<<<<<< HEAD
-  - model_name: rerank-model
-    litellm_params:
-      model: jina_ai/jina-reranker-v2-base-multilingual
-  - model_name: anthropic-vertex
-    litellm_params:
-      model: vertex_ai/claude-3-5-sonnet-v2
-      vertex_ai_project: "adroit-crow-413218"
-      vertex_ai_location: "us-east5"  
-  - model_name: openai-gpt-4o-realtime-audio
-    litellm_params:
-      model: openai/gpt-4o-realtime-preview-2024-10-01
-      api_key: os.environ/OPENAI_API_KEY
-  - model_name: openai/*
-    litellm_params:
-      model: openai/*
-      api_key: os.environ/OPENAI_API_KEY
-  - model_name: openai/*
-    litellm_params:
-      model: openai/*
-      api_key: os.environ/OPENAI_API_KEY
-    model_info:
-      access_groups: ["public-openai-models"] 
-  - model_name: openai/gpt-4o
-    litellm_params:
-      model: openai/gpt-4o
-      api_key: os.environ/OPENAI_API_KEY
-    model_info:
-      access_groups: ["private-openai-models"] 
-      
-litellm_settings:
-  callbacks: ["langfuse"]
-=======
       temperature: 0.2
 
 guardrails:
@@ -60,5 +27,4 @@
 
 litellm_settings:
     set_verbose: true
-    success_callback: ["langfuse"]
->>>>>>> e4493248
+    success_callback: ["langfuse"]