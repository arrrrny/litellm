model_list:
  # GPT-4 Turbo Models
  - model_name: gpt-4
    litellm_params:
      model: gpt-4
  - model_name: rerank-model
    litellm_params:
      model: jina_ai/jina-reranker-v2-base-multilingual
<<<<<<< HEAD
  - model_name: jina_ai/jina-embeddings-v3
    litellm_params:
      model: jina_ai/jina-embeddings-v3
      max_tokens: 8192
=======
  - model_name: anthropic-vertex
    litellm_params:
      model: vertex_ai/claude-3-5-sonnet-v2
      vertex_ai_project: "adroit-crow-413218"
      vertex_ai_location: "us-east5"  

>>>>>>> a7d55368

router_settings:
  model_group_alias:
    "gpt-4-turbo": # Aliased model name
      model: "gpt-4"  # Actual model name in 'model_list'
      hidden: true<|MERGE_RESOLUTION|>--- conflicted
+++ resolved
@@ -6,20 +6,12 @@
   - model_name: rerank-model
     litellm_params:
       model: jina_ai/jina-reranker-v2-base-multilingual
-<<<<<<< HEAD
-  - model_name: jina_ai/jina-embeddings-v3
-    litellm_params:
-      model: jina_ai/jina-embeddings-v3
-      max_tokens: 8192
-=======
   - model_name: anthropic-vertex
     litellm_params:
       model: vertex_ai/claude-3-5-sonnet-v2
       vertex_ai_project: "adroit-crow-413218"
       vertex_ai_location: "us-east5"  
 
->>>>>>> a7d55368
-
 router_settings:
   model_group_alias:
     "gpt-4-turbo": # Aliased model name
