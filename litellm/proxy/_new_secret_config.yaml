model_list:
<<<<<<< HEAD
  - model_name: 'stability.stable-diffusion-3.5-large'
    litellm_params:
      model: 'bedrock/stability.sd3-5-large-v1:0'
      aws_region_name: 'us-west-2'

  - model_name: 'stability.stable-image-ultra'
    litellm_params:
      model: 'bedrock/stability.stable-image-ultra-v1:1'
      aws_region_name: 'us-west-2'
=======
  - model_name: openai/gpt-4o
    litellm_params:
      model: openai/gpt-4o
      api_key: os.environ/OPENAI_API_KEY

files_settings:
  - custom_llm_provider: azure
    api_base: os.environ/AZURE_API_BASE
    api_key: os.environ/AZURE_API_KEY

general_settings:
  store_prompts_in_spend_logs: true
>>>>>>> e715c376
<|MERGE_RESOLUTION|>--- conflicted
+++ resolved
@@ -1,15 +1,4 @@
 model_list:
-<<<<<<< HEAD
-  - model_name: 'stability.stable-diffusion-3.5-large'
-    litellm_params:
-      model: 'bedrock/stability.sd3-5-large-v1:0'
-      aws_region_name: 'us-west-2'
-
-  - model_name: 'stability.stable-image-ultra'
-    litellm_params:
-      model: 'bedrock/stability.stable-image-ultra-v1:1'
-      aws_region_name: 'us-west-2'
-=======
   - model_name: openai/gpt-4o
     litellm_params:
       model: openai/gpt-4o
@@ -21,5 +10,4 @@
     api_key: os.environ/AZURE_API_KEY
 
 general_settings:
-  store_prompts_in_spend_logs: true
->>>>>>> e715c376
+  store_prompts_in_spend_logs: true