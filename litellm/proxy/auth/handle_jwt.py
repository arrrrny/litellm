"""
Supports using JWT's for authenticating into the proxy. 

Currently only supports admin. 

JWT token must have 'litellm_proxy_admin' in scope. 
"""

import json
import os
from typing import Any, List, Literal, Optional, Set, Tuple, cast

from cryptography import x509
from cryptography.hazmat.backends import default_backend
from cryptography.hazmat.primitives import serialization
from fastapi import HTTPException

from litellm._logging import verbose_proxy_logger
from litellm.caching.caching import DualCache
from litellm.litellm_core_utils.dot_notation_indexing import get_nested_value
from litellm.llms.custom_httpx.httpx_handler import HTTPHandler
from litellm.proxy._types import (
    RBAC_ROLES,
    JWKKeyValue,
    JWTAuthBuilderResult,
    JWTKeyItem,
    LiteLLM_EndUserTable,
    LiteLLM_JWTAuth,
    LiteLLM_OrganizationTable,
    LiteLLM_TeamTable,
    LiteLLM_UserTable,
    LitellmUserRoles,
    ScopeMapping,
    Span,
)
<<<<<<< HEAD
from litellm.proxy.management_helpers.ui_session_handler import UISessionHandler
=======
from litellm.proxy.auth.auth_checks import can_team_access_model
>>>>>>> 3875df66
from litellm.proxy.utils import PrismaClient, ProxyLogging

from .auth_checks import (
    _allowed_routes_check,
    allowed_routes_check,
    get_actual_routes,
    get_end_user_object,
    get_org_object,
    get_role_based_models,
    get_role_based_routes,
    get_team_object,
    get_user_object,
)


class JWTHandler:
    """
    - treat the sub id passed in as the user id
    - return an error if id making request doesn't exist in proxy user table
    - track spend against the user id
    - if role="litellm_proxy_user" -> allow making calls + info. Can not edit budgets
    """

    prisma_client: Optional[PrismaClient]
    user_api_key_cache: DualCache

    def __init__(
        self,
    ) -> None:
        self.http_handler = HTTPHandler()
        self.leeway = 0

    def update_environment(
        self,
        prisma_client: Optional[PrismaClient],
        user_api_key_cache: DualCache,
        litellm_jwtauth: LiteLLM_JWTAuth,
        leeway: int = 0,
    ) -> None:
        self.prisma_client = prisma_client
        self.user_api_key_cache = user_api_key_cache
        self.litellm_jwtauth = litellm_jwtauth
        self.leeway = leeway

    def is_jwt(self, token: str):
        parts = token.split(".")
        return len(parts) == 3

    def _rbac_role_from_role_mapping(self, token: dict) -> Optional[RBAC_ROLES]:
        """
        Returns the RBAC role the token 'belongs' to based on role mappings.

        Args:
            token (dict): The JWT token containing role information

        Returns:
            Optional[RBAC_ROLES]: The mapped internal RBAC role if a mapping exists,
                                None otherwise

        Note:
            The function handles both single string roles and lists of roles from the JWT.
            If multiple mappings match the JWT roles, the first matching mapping is returned.
        """
        if self.litellm_jwtauth.role_mappings is None:
            return None

        jwt_role = self.get_jwt_role(token=token, default_value=None)
        if not jwt_role:
            return None

        jwt_role_set = set(jwt_role)

        for role_mapping in self.litellm_jwtauth.role_mappings:
            # Check if the mapping role matches any of the JWT roles
            if role_mapping.role in jwt_role_set:
                return role_mapping.internal_role

        return None

    def get_rbac_role(self, token: dict) -> Optional[RBAC_ROLES]:
        """
        Returns the RBAC role the token 'belongs' to.

        RBAC roles allowed to make requests:
        - PROXY_ADMIN: can make requests to all routes
        - TEAM: can make requests to routes associated with a team
        - INTERNAL_USER: can make requests to routes associated with a user

        Resolves: https://github.com/BerriAI/litellm/issues/6793

        Returns:
        - PROXY_ADMIN: if token is admin
        - TEAM: if token is associated with a team
        - INTERNAL_USER: if token is associated with a user
        - None: if token is not associated with a team or user
        """
        scopes = self.get_scopes(token=token)
        is_admin = self.is_admin(scopes=scopes)
        user_roles = self.get_user_roles(token=token, default_value=None)

        if is_admin:
            return LitellmUserRoles.PROXY_ADMIN
        elif self.get_team_id(token=token, default_value=None) is not None:
            return LitellmUserRoles.TEAM
        elif self.get_user_id(token=token, default_value=None) is not None:
            return LitellmUserRoles.INTERNAL_USER
        elif user_roles is not None and self.is_allowed_user_role(
            user_roles=user_roles
        ):
            return LitellmUserRoles.INTERNAL_USER
        elif rbac_role := self._rbac_role_from_role_mapping(token=token):
            return rbac_role

        return None

    def is_admin(self, scopes: list) -> bool:
        if self.litellm_jwtauth.admin_jwt_scope in scopes:
            return True
        return False

    def get_team_ids_from_jwt(self, token: dict) -> List[str]:
        if (
            self.litellm_jwtauth.team_ids_jwt_field is not None
            and token.get(self.litellm_jwtauth.team_ids_jwt_field) is not None
        ):
            return token[self.litellm_jwtauth.team_ids_jwt_field]
        return []

    def get_end_user_id(
        self, token: dict, default_value: Optional[str]
    ) -> Optional[str]:
        try:

            if self.litellm_jwtauth.end_user_id_jwt_field is not None:
                user_id = token[self.litellm_jwtauth.end_user_id_jwt_field]
            else:
                user_id = None
        except KeyError:
            user_id = default_value

        return user_id

    def is_required_team_id(self) -> bool:
        """
        Returns:
        - True: if 'team_id_jwt_field' is set
        - False: if not
        """
        if self.litellm_jwtauth.team_id_jwt_field is None:
            return False
        return True

    def is_enforced_email_domain(self) -> bool:
        """
        Returns:
        - True: if 'user_allowed_email_domain' is set
        - False: if 'user_allowed_email_domain' is None
        """

        if self.litellm_jwtauth.user_allowed_email_domain is not None and isinstance(
            self.litellm_jwtauth.user_allowed_email_domain, str
        ):
            return True
        return False

    def get_team_id(self, token: dict, default_value: Optional[str]) -> Optional[str]:
        try:
            if self.litellm_jwtauth.team_id_jwt_field is not None:
                team_id = token[self.litellm_jwtauth.team_id_jwt_field]
            elif self.litellm_jwtauth.team_id_default is not None:
                team_id = self.litellm_jwtauth.team_id_default
            else:
                team_id = None
        except KeyError:
            team_id = default_value
        return team_id

    def is_upsert_user_id(self, valid_user_email: Optional[bool] = None) -> bool:
        """
        Returns:
        - True: if 'user_id_upsert' is set AND valid_user_email is not False
        - False: if not
        """
        if valid_user_email is False:
            return False
        return self.litellm_jwtauth.user_id_upsert

    def get_user_id(self, token: dict, default_value: Optional[str]) -> Optional[str]:
        try:
            if self.litellm_jwtauth.user_id_jwt_field is not None:
                user_id = token[self.litellm_jwtauth.user_id_jwt_field]
            else:
                user_id = default_value
        except KeyError:
            user_id = default_value
        return user_id

    def get_user_roles(
        self, token: dict, default_value: Optional[List[str]]
    ) -> Optional[List[str]]:
        """
        Returns the user role from the token.

        Set via 'user_roles_jwt_field' in the config.
        """
        try:
            if self.litellm_jwtauth.user_roles_jwt_field is not None:
                user_roles = get_nested_value(
                    data=token,
                    key_path=self.litellm_jwtauth.user_roles_jwt_field,
                    default=default_value,
                )
            else:
                user_roles = default_value
        except KeyError:
            user_roles = default_value
        return user_roles

    def get_jwt_role(
        self, token: dict, default_value: Optional[List[str]]
    ) -> Optional[List[str]]:
        """
        Generic implementation of `get_user_roles` that can be used for both user and team roles.

        Returns the jwt role from the token.

        Set via 'roles_jwt_field' in the config.
        """
        try:
            if self.litellm_jwtauth.roles_jwt_field is not None:
                user_roles = get_nested_value(
                    data=token,
                    key_path=self.litellm_jwtauth.roles_jwt_field,
                    default=default_value,
                )
            else:
                user_roles = default_value
        except KeyError:
            user_roles = default_value
        return user_roles

    def is_allowed_user_role(self, user_roles: Optional[List[str]]) -> bool:
        """
        Returns the user role from the token.

        Set via 'user_allowed_roles' in the config.
        """
        if (
            user_roles is not None
            and self.litellm_jwtauth.user_allowed_roles is not None
            and any(
                role in self.litellm_jwtauth.user_allowed_roles for role in user_roles
            )
        ):
            return True
        return False

    def get_user_email(
        self, token: dict, default_value: Optional[str]
    ) -> Optional[str]:
        try:
            if self.litellm_jwtauth.user_email_jwt_field is not None:
                user_email = token[self.litellm_jwtauth.user_email_jwt_field]
            else:
                user_email = None
        except KeyError:
            user_email = default_value
        return user_email

    def get_object_id(self, token: dict, default_value: Optional[str]) -> Optional[str]:
        try:
            if self.litellm_jwtauth.object_id_jwt_field is not None:
                object_id = token[self.litellm_jwtauth.object_id_jwt_field]
            else:
                object_id = default_value
        except KeyError:
            object_id = default_value
        return object_id

    def get_org_id(self, token: dict, default_value: Optional[str]) -> Optional[str]:
        try:
            if self.litellm_jwtauth.org_id_jwt_field is not None:
                org_id = token[self.litellm_jwtauth.org_id_jwt_field]
            else:
                org_id = None
        except KeyError:
            org_id = default_value
        return org_id

    def get_scopes(self, token: dict) -> List[str]:
        try:
            if isinstance(token["scope"], str):
                # Assuming the scopes are stored in 'scope' claim and are space-separated
                scopes = token["scope"].split()
            elif isinstance(token["scope"], list):
                scopes = token["scope"]
            else:
                raise Exception(
                    f"Unmapped scope type - {type(token['scope'])}. Supported types - list, str."
                )
        except KeyError:
            scopes = []
        return scopes

    async def get_public_key(self, kid: Optional[str]) -> dict:

        keys_url = os.getenv("JWT_PUBLIC_KEY_URL")

        if keys_url is None:
            raise Exception("Missing JWT Public Key URL from environment.")

        keys_url_list = [url.strip() for url in keys_url.split(",")]

        for key_url in keys_url_list:

            cache_key = f"litellm_jwt_auth_keys_{key_url}"

            cached_keys = await self.user_api_key_cache.async_get_cache(cache_key)

            if cached_keys is None:
                response = await self.http_handler.get(key_url)

                response_json = response.json()
                if "keys" in response_json:
                    keys: JWKKeyValue = response.json()["keys"]
                else:
                    keys = response_json

                await self.user_api_key_cache.async_set_cache(
                    key=cache_key,
                    value=keys,
                    ttl=self.litellm_jwtauth.public_key_ttl,  # cache for 10 mins
                )
            else:
                keys = cached_keys

            public_key = self.parse_keys(keys=keys, kid=kid)
            if public_key is not None:
                return cast(dict, public_key)

        raise Exception(
            f"No matching public key found. keys={keys_url_list}, kid={kid}"
        )

    def parse_keys(self, keys: JWKKeyValue, kid: Optional[str]) -> Optional[JWTKeyItem]:
        public_key: Optional[JWTKeyItem] = None
        if len(keys) == 1:
            if isinstance(keys, dict) and (keys.get("kid", None) == kid or kid is None):
                public_key = keys
            elif isinstance(keys, list) and (
                keys[0].get("kid", None) == kid or kid is None
            ):
                public_key = keys[0]
        elif len(keys) > 1:
            for key in keys:
                if isinstance(key, dict):
                    key_kid = key.get("kid", None)
                else:
                    key_kid = None
                if (
                    kid is not None
                    and isinstance(key, dict)
                    and key_kid is not None
                    and key_kid == kid
                ):
                    public_key = key

        return public_key

    def is_allowed_domain(self, user_email: str) -> bool:
        if self.litellm_jwtauth.user_allowed_email_domain is None:
            return True

        email_domain = user_email.split("@")[-1]  # Extract domain from email
        if email_domain == self.litellm_jwtauth.user_allowed_email_domain:
            return True
        else:
            return False

    def _validate_ui_token(self, token: str) -> Optional[dict]:
        """
        Helper function to validate tokens generated for the LiteLLM UI.
        Returns the decoded payload if it's a valid UI token, None otherwise.
        """
        import jwt

        from litellm.proxy.proxy_server import master_key

        try:
            # Decode without verification to check if it's a UI token
            unverified_payload = jwt.decode(token, options={"verify_signature": False})

            # Check if this looks like a UI token (has specific claims that only UI tokens would have)
            if UISessionHandler.is_ui_session_token(unverified_payload):

                # This looks like a UI token, now verify it with the master key
                if not master_key:
                    verbose_proxy_logger.debug(
                        "Missing LITELLM_MASTER_KEY for UI token validation"
                    )
                    return None

                try:
                    payload = jwt.decode(
                        token,
                        master_key,
                        algorithms=["HS256"],
                        audience="litellm-ui",
                        leeway=self.leeway,
                    )
                    verbose_proxy_logger.debug(
                        "Successfully validated UI token for payload: %s",
                        json.dumps(payload, indent=4),
                    )
                    return payload
                except jwt.InvalidTokenError as e:
                    verbose_proxy_logger.debug(f"Invalid UI token: {str(e)}")
                    raise ValueError(
                        f"Invalid UI token, Unable to validate token signature {str(e)}"
                    )

            return None  # Not a UI token
        except Exception as e:
            raise e

    async def auth_jwt(self, token: str) -> dict:
        # Supported algos: https://pyjwt.readthedocs.io/en/stable/algorithms.html
        # "Warning: Make sure not to mix symmetric and asymmetric algorithms that interpret
        #   the key in different ways (e.g. HS* and RS*)."

        ui_payload = self._validate_ui_token(token)
        if ui_payload:
            return ui_payload
        algorithms = ["RS256", "RS384", "RS512", "PS256", "PS384", "PS512"]

        audience = os.getenv("JWT_AUDIENCE")
        decode_options = None
        if audience is None:
            decode_options = {"verify_aud": False}

        import jwt
        from jwt.algorithms import RSAAlgorithm

        header = jwt.get_unverified_header(token)

        verbose_proxy_logger.debug("header: %s", header)

        kid = header.get("kid", None)

        public_key = await self.get_public_key(kid=kid)

        if public_key is not None and isinstance(public_key, dict):
            jwk = {}
            if "kty" in public_key:
                jwk["kty"] = public_key["kty"]
            if "kid" in public_key:
                jwk["kid"] = public_key["kid"]
            if "n" in public_key:
                jwk["n"] = public_key["n"]
            if "e" in public_key:
                jwk["e"] = public_key["e"]

            public_key_rsa = RSAAlgorithm.from_jwk(json.dumps(jwk))

            try:
                # decode the token using the public key
                payload = jwt.decode(
                    token,
                    public_key_rsa,  # type: ignore
                    algorithms=algorithms,
                    options=decode_options,
                    audience=audience,
                    leeway=self.leeway,  # allow testing of expired tokens
                )
                return payload

            except jwt.ExpiredSignatureError:
                # the token is expired, do something to refresh it
                raise Exception("Token Expired")
            except Exception as e:
                raise Exception(f"Validation fails: {str(e)}")
        elif public_key is not None and isinstance(public_key, str):
            try:
                cert = x509.load_pem_x509_certificate(
                    public_key.encode(), default_backend()
                )

                # Extract public key
                key = cert.public_key().public_bytes(
                    serialization.Encoding.PEM,
                    serialization.PublicFormat.SubjectPublicKeyInfo,
                )

                # decode the token using the public key
                payload = jwt.decode(
                    token,
                    key,
                    algorithms=algorithms,
                    audience=audience,
                    options=decode_options,
                )
                return payload

            except jwt.ExpiredSignatureError:
                # the token is expired, do something to refresh it
                raise Exception("Token Expired")
            except Exception as e:
                raise Exception(f"Validation fails: {str(e)}")

        raise Exception("Invalid JWT Submitted")

    async def close(self):
        await self.http_handler.close()


class JWTAuthManager:
    """Manages JWT authentication and authorization operations"""

    @staticmethod
    def can_rbac_role_call_route(
        rbac_role: RBAC_ROLES,
        general_settings: dict,
        route: str,
    ) -> Literal[True]:
        """
        Checks if user is allowed to access the route, based on their role.
        """
        role_based_routes = get_role_based_routes(
            rbac_role=rbac_role, general_settings=general_settings
        )

        if role_based_routes is None or route is None:
            return True

        is_allowed = _allowed_routes_check(
            user_route=route,
            allowed_routes=role_based_routes,
        )

        if not is_allowed:
            raise HTTPException(
                status_code=403,
                detail=f"Role={rbac_role} not allowed to call route={route}. Allowed routes={role_based_routes}",
            )

        return True

    @staticmethod
    def can_rbac_role_call_model(
        rbac_role: RBAC_ROLES,
        general_settings: dict,
        model: Optional[str],
    ) -> Literal[True]:
        """
        Checks if user is allowed to access the model, based on their role.
        """
        role_based_models = get_role_based_models(
            rbac_role=rbac_role, general_settings=general_settings
        )
        if role_based_models is None or model is None:
            return True

        if model not in role_based_models:
            raise HTTPException(
                status_code=403,
                detail=f"Role={rbac_role} not allowed to call model={model}. Allowed models={role_based_models}",
            )

        return True

    @staticmethod
    def check_scope_based_access(
        scope_mappings: List[ScopeMapping],
        scopes: List[str],
        request_data: dict,
        general_settings: dict,
    ) -> None:
        """
        Check if scope allows access to the requested model
        """
        if not scope_mappings:
            return None

        allowed_models = []
        for sm in scope_mappings:
            if sm.scope in scopes and sm.models:
                allowed_models.extend(sm.models)

        requested_model = request_data.get("model")

        if not requested_model:
            return None

        if requested_model not in allowed_models:
            raise HTTPException(
                status_code=403,
                detail={
                    "error": "model={} not allowed. Allowed_models={}".format(
                        requested_model, allowed_models
                    )
                },
            )
        return None

    @staticmethod
    async def check_rbac_role(
        jwt_handler: JWTHandler,
        jwt_valid_token: dict,
        general_settings: dict,
        request_data: dict,
        route: str,
        rbac_role: Optional[RBAC_ROLES],
    ) -> None:
        """Validate RBAC role and model access permissions"""
        if jwt_handler.litellm_jwtauth.enforce_rbac is True:
            if rbac_role is None:
                raise HTTPException(
                    status_code=403,
                    detail="Unmatched token passed in. enforce_rbac is set to True. Token must belong to a proxy admin, team, or user.",
                )
            JWTAuthManager.can_rbac_role_call_model(
                rbac_role=rbac_role,
                general_settings=general_settings,
                model=request_data.get("model"),
            )
            JWTAuthManager.can_rbac_role_call_route(
                rbac_role=rbac_role,
                general_settings=general_settings,
                route=route,
            )

    @staticmethod
    async def check_admin_access(
        jwt_handler: JWTHandler,
        scopes: list,
        route: str,
        user_id: Optional[str],
        org_id: Optional[str],
        api_key: str,
        jwt_valid_token: dict,
    ) -> Optional[JWTAuthBuilderResult]:
        """Check admin status and route access permissions"""
        if not jwt_handler.is_admin(scopes=scopes):
            return None

        is_allowed = allowed_routes_check(
            user_role=LitellmUserRoles.PROXY_ADMIN,
            user_route=route,
            litellm_proxy_roles=jwt_handler.litellm_jwtauth,
            jwt_valid_token=jwt_valid_token,
        )
        if not is_allowed:
            allowed_routes: List[Any] = jwt_handler.litellm_jwtauth.admin_allowed_routes
            actual_routes = get_actual_routes(allowed_routes=allowed_routes)
            raise Exception(
                f"Admin not allowed to access this route. Route={route}, Allowed Routes={actual_routes}"
            )

        return JWTAuthBuilderResult(
            is_proxy_admin=True,
            team_object=None,
            user_object=None,
            end_user_object=None,
            org_object=None,
            token=api_key,
            team_id=None,
            user_id=user_id,
            end_user_id=None,
            org_id=org_id,
        )

    @staticmethod
    async def find_and_validate_specific_team_id(
        jwt_handler: JWTHandler,
        jwt_valid_token: dict,
        prisma_client: Optional[PrismaClient],
        user_api_key_cache: DualCache,
        parent_otel_span: Optional[Span],
        proxy_logging_obj: ProxyLogging,
    ) -> Tuple[Optional[str], Optional[LiteLLM_TeamTable]]:
        """Find and validate specific team ID"""
        individual_team_id = jwt_handler.get_team_id(
            token=jwt_valid_token, default_value=None
        )

        if not individual_team_id and jwt_handler.is_required_team_id() is True:
            raise Exception(
                f"No team id found in token. Checked team_id field '{jwt_handler.litellm_jwtauth.team_id_jwt_field}'"
            )

        ## VALIDATE TEAM OBJECT ###
        team_object: Optional[LiteLLM_TeamTable] = None
        if individual_team_id:
            team_object = await get_team_object(
                team_id=individual_team_id,
                prisma_client=prisma_client,
                user_api_key_cache=user_api_key_cache,
                parent_otel_span=parent_otel_span,
                proxy_logging_obj=proxy_logging_obj,
                team_id_upsert=jwt_handler.litellm_jwtauth.team_id_upsert,
            )

        return individual_team_id, team_object

    @staticmethod
    def get_all_team_ids(jwt_handler: JWTHandler, jwt_valid_token: dict) -> Set[str]:
        """Get combined team IDs from groups and individual team_id"""
        team_ids_from_groups = jwt_handler.get_team_ids_from_jwt(token=jwt_valid_token)

        all_team_ids = set(team_ids_from_groups)

        return all_team_ids

    @staticmethod
    async def find_team_with_model_access(
        team_ids: Set[str],
        requested_model: Optional[str],
        route: str,
        jwt_handler: JWTHandler,
        prisma_client: Optional[PrismaClient],
        user_api_key_cache: DualCache,
        parent_otel_span: Optional[Span],
        proxy_logging_obj: ProxyLogging,
        jwt_valid_token: dict,
    ) -> Tuple[Optional[str], Optional[LiteLLM_TeamTable]]:
        """Find first team with access to the requested model"""

        if not team_ids:
            if jwt_handler.litellm_jwtauth.enforce_team_based_model_access:
                raise HTTPException(
                    status_code=403,
                    detail="No teams found in token. `enforce_team_based_model_access` is set to True. Token must belong to a team.",
                )
            return None, None

        for team_id in team_ids:
            try:
                team_object = await get_team_object(
                    team_id=team_id,
                    prisma_client=prisma_client,
                    user_api_key_cache=user_api_key_cache,
                    parent_otel_span=parent_otel_span,
                    proxy_logging_obj=proxy_logging_obj,
                )

                if team_object and team_object.models is not None:
                    team_models = team_object.models
                    if isinstance(team_models, list) and (
                        not requested_model
                        or can_team_access_model(
                            model=requested_model,
                            team_object=team_object,
                            llm_router=None,
                            team_model_aliases=None,
                        )
                    ):
                        is_allowed = allowed_routes_check(
                            user_role=LitellmUserRoles.TEAM,
                            user_route=route,
                            litellm_proxy_roles=jwt_handler.litellm_jwtauth,
                            jwt_valid_token=jwt_valid_token,
                        )
                        if is_allowed:
                            return team_id, team_object
            except Exception:
                continue

        if requested_model:
            raise HTTPException(
                status_code=403,
                detail=f"No team has access to the requested model: {requested_model}. Checked teams={team_ids}. Check `/models` to see all available models.",
            )

        return None, None

    @staticmethod
    async def get_user_info(
        jwt_handler: JWTHandler,
        jwt_valid_token: dict,
    ) -> Tuple[Optional[str], Optional[str], Optional[bool]]:
        """Get user email and validation status"""
        user_email = jwt_handler.get_user_email(
            token=jwt_valid_token, default_value=None
        )
        valid_user_email = None
        if jwt_handler.is_enforced_email_domain():
            valid_user_email = (
                False
                if user_email is None
                else jwt_handler.is_allowed_domain(user_email=user_email)
            )
        user_id = jwt_handler.get_user_id(
            token=jwt_valid_token, default_value=user_email
        )
        return user_id, user_email, valid_user_email

    @staticmethod
    async def get_objects(
        user_id: Optional[str],
        user_email: Optional[str],
        org_id: Optional[str],
        end_user_id: Optional[str],
        valid_user_email: Optional[bool],
        jwt_handler: JWTHandler,
        prisma_client: Optional[PrismaClient],
        user_api_key_cache: DualCache,
        parent_otel_span: Optional[Span],
        proxy_logging_obj: ProxyLogging,
    ) -> Tuple[
        Optional[LiteLLM_UserTable],
        Optional[LiteLLM_OrganizationTable],
        Optional[LiteLLM_EndUserTable],
    ]:
        """Get user, org, and end user objects"""
        org_object: Optional[LiteLLM_OrganizationTable] = None
        if org_id:
            org_object = (
                await get_org_object(
                    org_id=org_id,
                    prisma_client=prisma_client,
                    user_api_key_cache=user_api_key_cache,
                    parent_otel_span=parent_otel_span,
                    proxy_logging_obj=proxy_logging_obj,
                )
                if org_id
                else None
            )

        user_object: Optional[LiteLLM_UserTable] = None
        if user_id:
            user_object = (
                await get_user_object(
                    user_id=user_id,
                    prisma_client=prisma_client,
                    user_api_key_cache=user_api_key_cache,
                    user_id_upsert=jwt_handler.is_upsert_user_id(
                        valid_user_email=valid_user_email
                    ),
                    parent_otel_span=parent_otel_span,
                    proxy_logging_obj=proxy_logging_obj,
                    user_email=user_email,
                    sso_user_id=user_id,
                )
                if user_id
                else None
            )

        end_user_object: Optional[LiteLLM_EndUserTable] = None
        if end_user_id:
            end_user_object = (
                await get_end_user_object(
                    end_user_id=end_user_id,
                    prisma_client=prisma_client,
                    user_api_key_cache=user_api_key_cache,
                    parent_otel_span=parent_otel_span,
                    proxy_logging_obj=proxy_logging_obj,
                )
                if end_user_id
                else None
            )

        return user_object, org_object, end_user_object

    @staticmethod
    def validate_object_id(
        user_id: Optional[str],
        team_id: Optional[str],
        enforce_rbac: bool,
        is_proxy_admin: bool,
    ) -> Literal[True]:
        """If enforce_rbac is true, validate that a valid rbac id is returned for spend tracking"""
        if enforce_rbac and not is_proxy_admin and not user_id and not team_id:
            raise HTTPException(
                status_code=403,
                detail="No user or team id found in token. enforce_rbac is set to True. Token must belong to a proxy admin, team, or user.",
            )
        return True

    @staticmethod
    async def auth_builder(
        api_key: str,
        jwt_handler: JWTHandler,
        request_data: dict,
        general_settings: dict,
        route: str,
        prisma_client: Optional[PrismaClient],
        user_api_key_cache: DualCache,
        parent_otel_span: Optional[Span],
        proxy_logging_obj: ProxyLogging,
    ) -> JWTAuthBuilderResult:
        """Main authentication and authorization builder"""
        jwt_valid_token: dict = await jwt_handler.auth_jwt(token=api_key)

        # Check custom validate
        if jwt_handler.litellm_jwtauth.custom_validate:
            if not jwt_handler.litellm_jwtauth.custom_validate(jwt_valid_token):
                raise HTTPException(
                    status_code=403,
                    detail="Invalid JWT token",
                )

        # Check RBAC
        rbac_role = jwt_handler.get_rbac_role(token=jwt_valid_token)
        await JWTAuthManager.check_rbac_role(
            jwt_handler,
            jwt_valid_token,
            general_settings,
            request_data,
            route,
            rbac_role,
        )

        # Check Scope Based Access
        scopes = jwt_handler.get_scopes(token=jwt_valid_token)
        if (
            jwt_handler.litellm_jwtauth.enforce_scope_based_access
            and jwt_handler.litellm_jwtauth.scope_mappings
        ):
            JWTAuthManager.check_scope_based_access(
                scope_mappings=jwt_handler.litellm_jwtauth.scope_mappings,
                scopes=scopes,
                request_data=request_data,
                general_settings=general_settings,
            )

        object_id = jwt_handler.get_object_id(token=jwt_valid_token, default_value=None)

        # Get basic user info
        scopes = jwt_handler.get_scopes(token=jwt_valid_token)
        user_id, user_email, valid_user_email = await JWTAuthManager.get_user_info(
            jwt_handler, jwt_valid_token
        )

        # Get IDs
        org_id = jwt_handler.get_org_id(token=jwt_valid_token, default_value=None)
        end_user_id = jwt_handler.get_end_user_id(
            token=jwt_valid_token, default_value=None
        )
        team_id: Optional[str] = None
        team_object: Optional[LiteLLM_TeamTable] = None
        object_id = jwt_handler.get_object_id(token=jwt_valid_token, default_value=None)

        if rbac_role and object_id:

            if rbac_role == LitellmUserRoles.TEAM:
                team_id = object_id
            elif rbac_role == LitellmUserRoles.INTERNAL_USER:
                user_id = object_id

        # Check admin access
        admin_result = await JWTAuthManager.check_admin_access(
            jwt_handler=jwt_handler,
            scopes=scopes,
            route=route,
            user_id=user_id,
            org_id=org_id,
            api_key=api_key,
            jwt_valid_token=jwt_valid_token,
        )
        if admin_result:
            return admin_result

        # Get team with model access
        ## SPECIFIC TEAM ID

        if not team_id:
            team_id, team_object = (
                await JWTAuthManager.find_and_validate_specific_team_id(
                    jwt_handler,
                    jwt_valid_token,
                    prisma_client,
                    user_api_key_cache,
                    parent_otel_span,
                    proxy_logging_obj,
                )
            )

        if not team_object and not team_id:
            ## CHECK USER GROUP ACCESS
            all_team_ids = JWTAuthManager.get_all_team_ids(jwt_handler, jwt_valid_token)
            team_id, team_object = await JWTAuthManager.find_team_with_model_access(
                team_ids=all_team_ids,
                requested_model=request_data.get("model"),
                route=route,
                jwt_handler=jwt_handler,
                prisma_client=prisma_client,
                user_api_key_cache=user_api_key_cache,
                parent_otel_span=parent_otel_span,
                proxy_logging_obj=proxy_logging_obj,
                jwt_valid_token=jwt_valid_token,
            )

        # Get other objects
        user_object, org_object, end_user_object = await JWTAuthManager.get_objects(
            user_id=user_id,
            user_email=user_email,
            org_id=org_id,
            end_user_id=end_user_id,
            valid_user_email=valid_user_email,
            jwt_handler=jwt_handler,
            prisma_client=prisma_client,
            user_api_key_cache=user_api_key_cache,
            parent_otel_span=parent_otel_span,
            proxy_logging_obj=proxy_logging_obj,
        )

        # Validate that a valid rbac id is returned for spend tracking
        JWTAuthManager.validate_object_id(
            user_id=user_id,
            team_id=team_id,
            enforce_rbac=general_settings.get("enforce_rbac", False),
            is_proxy_admin=False,
        )

        return JWTAuthBuilderResult(
            is_proxy_admin=False,
            team_id=team_id,
            team_object=team_object,
            user_id=user_id,
            user_object=user_object,
            org_id=org_id,
            org_object=org_object,
            end_user_id=end_user_id,
            end_user_object=end_user_object,
            token=api_key,
        )<|MERGE_RESOLUTION|>--- conflicted
+++ resolved
@@ -33,11 +33,8 @@
     ScopeMapping,
     Span,
 )
-<<<<<<< HEAD
+from litellm.proxy.auth.auth_checks import can_team_access_model
 from litellm.proxy.management_helpers.ui_session_handler import UISessionHandler
-=======
-from litellm.proxy.auth.auth_checks import can_team_access_model
->>>>>>> 3875df66
 from litellm.proxy.utils import PrismaClient, ProxyLogging
 
 from .auth_checks import (
