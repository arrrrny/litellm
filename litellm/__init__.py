### Hide pydantic namespace conflict warnings globally ###
import warnings

warnings.filterwarnings("ignore", message=".*conflict with protected namespace.*")
### INIT VARIABLES ######
import threading
import os
from typing import Callable, List, Optional, Dict, Union, Any, Literal, get_args
from litellm.llms.custom_httpx.http_handler import AsyncHTTPHandler, HTTPHandler
from litellm.caching.caching import Cache, DualCache, RedisCache, InMemoryCache
from litellm.types.llms.bedrock import COHERE_EMBEDDING_INPUT_TYPES
from litellm.types.utils import (
    ImageObject,
    BudgetConfig,
    all_litellm_params,
    all_litellm_params as _litellm_completion_params,
)  # maintain backwards compatibility for root param
from litellm._logging import (
    set_verbose,
    _turn_on_debug,
    verbose_logger,
    json_logs,
    _turn_on_json,
    log_level,
)
import re
from litellm.constants import (
    DEFAULT_BATCH_SIZE,
    DEFAULT_FLUSH_INTERVAL_SECONDS,
    ROUTER_MAX_FALLBACKS,
    DEFAULT_MAX_RETRIES,
    DEFAULT_REPLICATE_POLLING_RETRIES,
    DEFAULT_REPLICATE_POLLING_DELAY_SECONDS,
    LITELLM_CHAT_PROVIDERS,
    HUMANLOOP_PROMPT_CACHE_TTL_SECONDS,
    OPENAI_CHAT_COMPLETION_PARAMS,
    OPENAI_CHAT_COMPLETION_PARAMS as _openai_completion_params,  # backwards compatibility
    OPENAI_FINISH_REASONS,
    OPENAI_FINISH_REASONS as _openai_finish_reasons,  # backwards compatibility
    openai_compatible_endpoints,
    openai_compatible_providers,
    openai_text_completion_compatible_providers,
    _openai_like_providers,
    replicate_models,
    clarifai_models,
    huggingface_models,
    empower_models,
    together_ai_models,
    baseten_models,
    REPEATED_STREAMING_CHUNK_LIMIT,
    request_timeout,
    open_ai_embedding_models,
    cohere_embedding_models,
    bedrock_embedding_models,
)
from litellm.types.guardrails import GuardrailItem
from litellm.proxy._types import (
    KeyManagementSystem,
    KeyManagementSettings,
    LiteLLM_UpperboundKeyGenerateParams,
)
from litellm.types.utils import StandardKeyGenerationConfig, LlmProviders
from litellm.integrations.custom_logger import CustomLogger
from litellm.litellm_core_utils.logging_callback_manager import LoggingCallbackManager
import httpx
import dotenv
from enum import Enum

litellm_mode = os.getenv("LITELLM_MODE", "DEV")  # "PRODUCTION", "DEV"
if litellm_mode == "DEV":
    dotenv.load_dotenv()
###############################################
if set_verbose == True:
    _turn_on_debug()
###############################################
### Callbacks /Logging / Success / Failure Handlers #####
CALLBACK_TYPES = Union[str, Callable, CustomLogger]
input_callback: List[CALLBACK_TYPES] = []
success_callback: List[CALLBACK_TYPES] = []
failure_callback: List[CALLBACK_TYPES] = []
service_callback: List[CALLBACK_TYPES] = []
logging_callback_manager = LoggingCallbackManager()
_custom_logger_compatible_callbacks_literal = Literal[
    "lago",
    "openmeter",
    "logfire",
    "literalai",
    "dynamic_rate_limiter",
    "langsmith",
    "prometheus",
    "otel",
    "datadog",
    "datadog_llm_observability",
    "galileo",
    "braintrust",
    "arize",
    "langtrace",
    "gcs_bucket",
    "azure_storage",
    "opik",
    "argilla",
    "mlflow",
    "langfuse",
    "pagerduty",
    "humanloop",
    "gcs_pubsub",
]
logged_real_time_event_types: Optional[Union[List[str], Literal["*"]]] = None
_known_custom_logger_compatible_callbacks: List = list(
    get_args(_custom_logger_compatible_callbacks_literal)
)
callbacks: List[
    Union[Callable, _custom_logger_compatible_callbacks_literal, CustomLogger]
] = []
langfuse_default_tags: Optional[List[str]] = None
langsmith_batch_size: Optional[int] = None
prometheus_initialize_budget_metrics: Optional[bool] = False
argilla_batch_size: Optional[int] = None
datadog_use_v1: Optional[bool] = False  # if you want to use v1 datadog logged payload
argilla_transformation_object: Optional[Dict[str, Any]] = None
_async_input_callback: List[Union[str, Callable, CustomLogger]] = (
    []
)  # internal variable - async custom callbacks are routed here.
_async_success_callback: List[Union[str, Callable, CustomLogger]] = (
    []
)  # internal variable - async custom callbacks are routed here.
_async_failure_callback: List[Union[str, Callable, CustomLogger]] = (
    []
)  # internal variable - async custom callbacks are routed here.
pre_call_rules: List[Callable] = []
post_call_rules: List[Callable] = []
turn_off_message_logging: Optional[bool] = False
log_raw_request_response: bool = False
redact_messages_in_exceptions: Optional[bool] = False
redact_user_api_key_info: Optional[bool] = False
filter_invalid_headers: Optional[bool] = False
add_user_information_to_llm_headers: Optional[bool] = (
    None  # adds user_id, team_id, token hash (params from StandardLoggingMetadata) to request headers
)
store_audit_logs = False  # Enterprise feature, allow users to see audit logs
### end of callbacks #############

email: Optional[str] = (
    None  # Not used anymore, will be removed in next MAJOR release - https://github.com/BerriAI/litellm/discussions/648
)
token: Optional[str] = (
    None  # Not used anymore, will be removed in next MAJOR release - https://github.com/BerriAI/litellm/discussions/648
)
telemetry = True
max_tokens = 256  # OpenAI Defaults
drop_params = bool(os.getenv("LITELLM_DROP_PARAMS", False))
modify_params = False
retry = True
### AUTH ###
api_key: Optional[str] = None
openai_key: Optional[str] = None
groq_key: Optional[str] = None
databricks_key: Optional[str] = None
openai_like_key: Optional[str] = None
azure_key: Optional[str] = None
anthropic_key: Optional[str] = None
replicate_key: Optional[str] = None
cohere_key: Optional[str] = None
infinity_key: Optional[str] = None
clarifai_key: Optional[str] = None
maritalk_key: Optional[str] = None
ai21_key: Optional[str] = None
ollama_key: Optional[str] = None
openrouter_key: Optional[str] = None
predibase_key: Optional[str] = None
huggingface_key: Optional[str] = None
vertex_project: Optional[str] = None
vertex_location: Optional[str] = None
predibase_tenant_id: Optional[str] = None
togetherai_api_key: Optional[str] = None
cloudflare_api_key: Optional[str] = None
baseten_key: Optional[str] = None
aleph_alpha_key: Optional[str] = None
nlp_cloud_key: Optional[str] = None
common_cloud_provider_auth_params: dict = {
    "params": ["project", "region_name", "token"],
    "providers": ["vertex_ai", "bedrock", "watsonx", "azure", "vertex_ai_beta"],
}
use_client: bool = False
ssl_verify: Union[str, bool] = True
ssl_certificate: Optional[str] = None
disable_streaming_logging: bool = False
disable_add_transform_inline_image_block: bool = False
in_memory_llm_clients_cache: InMemoryCache = InMemoryCache()
safe_memory_mode: bool = False
enable_azure_ad_token_refresh: Optional[bool] = False
### DEFAULT AZURE API VERSION ###
AZURE_DEFAULT_API_VERSION = "2024-08-01-preview"  # this is updated to the latest
### DEFAULT WATSONX API VERSION ###
WATSONX_DEFAULT_API_VERSION = "2024-03-13"
### COHERE EMBEDDINGS DEFAULT TYPE ###
COHERE_DEFAULT_EMBEDDING_INPUT_TYPE: COHERE_EMBEDDING_INPUT_TYPES = "search_document"
### GUARDRAILS ###
llamaguard_model_name: Optional[str] = None
openai_moderations_model_name: Optional[str] = None
presidio_ad_hoc_recognizers: Optional[str] = None
google_moderation_confidence_threshold: Optional[float] = None
llamaguard_unsafe_content_categories: Optional[str] = None
blocked_user_list: Optional[Union[str, List]] = None
banned_keywords_list: Optional[Union[str, List]] = None
llm_guard_mode: Literal["all", "key-specific", "request-specific"] = "all"
guardrail_name_config_map: Dict[str, GuardrailItem] = {}
##################
### PREVIEW FEATURES ###
enable_preview_features: bool = False
return_response_headers: bool = (
    False  # get response headers from LLM Api providers - example x-remaining-requests,
)
enable_json_schema_validation: bool = False
##################
logging: bool = True
enable_loadbalancing_on_batch_endpoints: Optional[bool] = None
enable_caching_on_provider_specific_optional_params: bool = (
    False  # feature-flag for caching on optional params - e.g. 'top_k'
)
caching: bool = (
    False  # Not used anymore, will be removed in next MAJOR release - https://github.com/BerriAI/litellm/discussions/648
)
caching_with_models: bool = (
    False  # # Not used anymore, will be removed in next MAJOR release - https://github.com/BerriAI/litellm/discussions/648
)
cache: Optional[Cache] = (
    None  # cache object <- use this - https://docs.litellm.ai/docs/caching
)
default_in_memory_ttl: Optional[float] = None
default_redis_ttl: Optional[float] = None
default_redis_batch_cache_expiry: Optional[float] = None
model_alias_map: Dict[str, str] = {}
model_group_alias_map: Dict[str, str] = {}
max_budget: float = 0.0  # set the max budget across all providers
budget_duration: Optional[str] = (
    None  # proxy only - resets budget after fixed duration. You can set duration as seconds ("30s"), minutes ("30m"), hours ("30h"), days ("30d").
)
default_soft_budget: float = (
    50.0  # by default all litellm proxy keys have a soft budget of 50.0
)
forward_traceparent_to_llm_provider: bool = False


_current_cost = 0.0  # private variable, used if max budget is set
error_logs: Dict = {}
add_function_to_prompt: bool = (
    False  # if function calling not supported by api, append function call details to system prompt
)
client_session: Optional[httpx.Client] = None
aclient_session: Optional[httpx.AsyncClient] = None
model_fallbacks: Optional[List] = None  # Deprecated for 'litellm.fallbacks'
model_cost_map_url: str = (
    "https://raw.githubusercontent.com/BerriAI/litellm/main/model_prices_and_context_window.json"
)
suppress_debug_info = False
dynamodb_table_name: Optional[str] = None
s3_callback_params: Optional[Dict] = None
generic_logger_headers: Optional[Dict] = None
default_key_generate_params: Optional[Dict] = None
upperbound_key_generate_params: Optional[LiteLLM_UpperboundKeyGenerateParams] = None
key_generation_settings: Optional[StandardKeyGenerationConfig] = None
default_internal_user_params: Optional[Dict] = None
default_team_settings: Optional[List] = None
max_user_budget: Optional[float] = None
default_max_internal_user_budget: Optional[float] = None
max_internal_user_budget: Optional[float] = None
max_ui_session_budget: Optional[float] = 10  # $10 USD budgets for UI Chat sessions
internal_user_budget_duration: Optional[str] = None
tag_budget_config: Optional[Dict[str, BudgetConfig]] = None
max_end_user_budget: Optional[float] = None
disable_end_user_cost_tracking: Optional[bool] = None
disable_end_user_cost_tracking_prometheus_only: Optional[bool] = None
custom_prometheus_metadata_labels: List[str] = []
#### REQUEST PRIORITIZATION ####
priority_reservation: Optional[Dict[str, float]] = None


force_ipv4: bool = (
    False  # when True, litellm will force ipv4 for all LLM requests. Some users have seen httpx ConnectionError when using ipv6.
)
module_level_aclient = AsyncHTTPHandler(
    timeout=request_timeout, client_alias="module level aclient"
)
module_level_client = HTTPHandler(timeout=request_timeout)

#### RETRIES ####
num_retries: Optional[int] = None  # per model endpoint
max_fallbacks: Optional[int] = None
default_fallbacks: Optional[List] = None
fallbacks: Optional[List] = None
context_window_fallbacks: Optional[List] = None
content_policy_fallbacks: Optional[List] = None
allowed_fails: int = 3
num_retries_per_request: Optional[int] = (
    None  # for the request overall (incl. fallbacks + model retries)
)
####### SECRET MANAGERS #####################
secret_manager_client: Optional[Any] = (
    None  # list of instantiated key management clients - e.g. azure kv, infisical, etc.
)
_google_kms_resource_name: Optional[str] = None
_key_management_system: Optional[KeyManagementSystem] = None
_key_management_settings: KeyManagementSettings = KeyManagementSettings()
#### PII MASKING ####
output_parse_pii: bool = False
#############################################
from litellm.litellm_core_utils.get_model_cost_map import get_model_cost_map

model_cost = get_model_cost_map(url=model_cost_map_url)
custom_prompt_dict: Dict[str, dict] = {}


####### THREAD-SPECIFIC DATA ####################
class MyLocal(threading.local):
    def __init__(self):
        self.user = "Hello World"


_thread_context = MyLocal()


def identify(event_details):
    # Store user in thread local data
    if "user" in event_details:
        _thread_context.user = event_details["user"]


####### ADDITIONAL PARAMS ################### configurable params if you use proxy models like Helicone, map spend to org id, etc.
api_base: Optional[str] = None
headers = None
api_version = None
organization = None
project = None
config_path = None
vertex_ai_safety_settings: Optional[dict] = None
BEDROCK_CONVERSE_MODELS = [
    "anthropic.claude-3-5-haiku-20241022-v1:0",
    "anthropic.claude-3-5-sonnet-20241022-v2:0",
    "anthropic.claude-3-5-sonnet-20240620-v1:0",
    "anthropic.claude-3-opus-20240229-v1:0",
    "anthropic.claude-3-sonnet-20240229-v1:0",
    "anthropic.claude-3-haiku-20240307-v1:0",
    "anthropic.claude-v2",
    "anthropic.claude-v2:1",
    "anthropic.claude-v1",
    "anthropic.claude-instant-v1",
    "ai21.jamba-instruct-v1:0",
    "meta.llama3-70b-instruct-v1:0",
    "meta.llama3-8b-instruct-v1:0",
    "meta.llama3-1-8b-instruct-v1:0",
    "meta.llama3-1-70b-instruct-v1:0",
    "meta.llama3-1-405b-instruct-v1:0",
    "meta.llama3-70b-instruct-v1:0",
    "mistral.mistral-large-2407-v1:0",
    "mistral.mistral-large-2402-v1:0",
    "meta.llama3-2-1b-instruct-v1:0",
    "meta.llama3-2-3b-instruct-v1:0",
    "meta.llama3-2-11b-instruct-v1:0",
    "meta.llama3-2-90b-instruct-v1:0",
]
####### COMPLETION MODELS ###################
open_ai_chat_completion_models: List = []
open_ai_text_completion_models: List = []
cohere_models: List = []
cohere_chat_models: List = []
mistral_chat_models: List = []
text_completion_codestral_models: List = []
anthropic_models: List = []
openrouter_models: List = []
vertex_language_models: List = []
vertex_vision_models: List = []
vertex_chat_models: List = []
vertex_code_chat_models: List = []
vertex_ai_image_models: List = []
vertex_text_models: List = []
vertex_code_text_models: List = []
vertex_embedding_models: List = []
vertex_anthropic_models: List = []
vertex_llama3_models: List = []
vertex_ai_ai21_models: List = []
vertex_mistral_models: List = []
ai21_models: List = []
ai21_chat_models: List = []
nlp_cloud_models: List = []
aleph_alpha_models: List = []
bedrock_models: List = []
bedrock_converse_models: List = BEDROCK_CONVERSE_MODELS
fireworks_ai_models: List = []
fireworks_ai_embedding_models: List = []
deepinfra_models: List = []
perplexity_models: List = []
watsonx_models: List = []
gemini_models: List = []
xai_models: List = []
deepseek_models: List = []
azure_ai_models: List = []
voyage_models: List = []
databricks_models: List = []
cloudflare_models: List = []
codestral_models: List = []
friendliai_models: List = []
palm_models: List = []
groq_models: List = []
azure_models: List = []
azure_text_models: List = []
anyscale_models: List = []
cerebras_models: List = []
galadriel_models: List = []
sambanova_models: List = []


def is_bedrock_pricing_only_model(key: str) -> bool:
    """
    Excludes keys with the pattern 'bedrock/<region>/<model>'. These are in the model_prices_and_context_window.json file for pricing purposes only.

    Args:
        key (str): A key to filter.

    Returns:
        bool: True if the key matches the Bedrock pattern, False otherwise.
    """
    # Regex to match 'bedrock/<region>/<model>'
    bedrock_pattern = re.compile(r"^bedrock/[a-zA-Z0-9_-]+/.+$")

    if "month-commitment" in key:
        return True

    is_match = bedrock_pattern.match(key)
    return is_match is not None


def is_openai_finetune_model(key: str) -> bool:
    """
    Excludes model cost keys with the pattern 'ft:<model>'. These are in the model_prices_and_context_window.json file for pricing purposes only.

    Args:
        key (str): A key to filter.

    Returns:
        bool: True if the key matches the OpenAI finetune pattern, False otherwise.
    """
    return key.startswith("ft:") and not key.count(":") > 1


def add_known_models():
    for key, value in model_cost.items():
        if value.get("litellm_provider") == "openai" and not is_openai_finetune_model(
            key
        ):
            open_ai_chat_completion_models.append(key)
        elif value.get("litellm_provider") == "text-completion-openai":
            open_ai_text_completion_models.append(key)
        elif value.get("litellm_provider") == "azure_text":
            azure_text_models.append(key)
        elif value.get("litellm_provider") == "cohere":
            cohere_models.append(key)
        elif value.get("litellm_provider") == "cohere_chat":
            cohere_chat_models.append(key)
        elif value.get("litellm_provider") == "mistral":
            mistral_chat_models.append(key)
        elif value.get("litellm_provider") == "anthropic":
            anthropic_models.append(key)
        elif value.get("litellm_provider") == "empower":
            empower_models.append(key)
        elif value.get("litellm_provider") == "openrouter":
            openrouter_models.append(key)
        elif value.get("litellm_provider") == "vertex_ai-text-models":
            vertex_text_models.append(key)
        elif value.get("litellm_provider") == "vertex_ai-code-text-models":
            vertex_code_text_models.append(key)
        elif value.get("litellm_provider") == "vertex_ai-language-models":
            vertex_language_models.append(key)
        elif value.get("litellm_provider") == "vertex_ai-vision-models":
            vertex_vision_models.append(key)
        elif value.get("litellm_provider") == "vertex_ai-chat-models":
            vertex_chat_models.append(key)
        elif value.get("litellm_provider") == "vertex_ai-code-chat-models":
            vertex_code_chat_models.append(key)
        elif value.get("litellm_provider") == "vertex_ai-embedding-models":
            vertex_embedding_models.append(key)
        elif value.get("litellm_provider") == "vertex_ai-anthropic_models":
            key = key.replace("vertex_ai/", "")
            vertex_anthropic_models.append(key)
        elif value.get("litellm_provider") == "vertex_ai-llama_models":
            key = key.replace("vertex_ai/", "")
            vertex_llama3_models.append(key)
        elif value.get("litellm_provider") == "vertex_ai-mistral_models":
            key = key.replace("vertex_ai/", "")
            vertex_mistral_models.append(key)
        elif value.get("litellm_provider") == "vertex_ai-ai21_models":
            key = key.replace("vertex_ai/", "")
            vertex_ai_ai21_models.append(key)
        elif value.get("litellm_provider") == "vertex_ai-image-models":
            key = key.replace("vertex_ai/", "")
            vertex_ai_image_models.append(key)
        elif value.get("litellm_provider") == "ai21":
            if value.get("mode") == "chat":
                ai21_chat_models.append(key)
            else:
                ai21_models.append(key)
        elif value.get("litellm_provider") == "nlp_cloud":
            nlp_cloud_models.append(key)
        elif value.get("litellm_provider") == "aleph_alpha":
            aleph_alpha_models.append(key)
        elif value.get(
            "litellm_provider"
        ) == "bedrock" and not is_bedrock_pricing_only_model(key):
            bedrock_models.append(key)
        elif value.get("litellm_provider") == "bedrock_converse":
            bedrock_converse_models.append(key)
        elif value.get("litellm_provider") == "deepinfra":
            deepinfra_models.append(key)
        elif value.get("litellm_provider") == "perplexity":
            perplexity_models.append(key)
        elif value.get("litellm_provider") == "watsonx":
            watsonx_models.append(key)
        elif value.get("litellm_provider") == "gemini":
            gemini_models.append(key)
        elif value.get("litellm_provider") == "fireworks_ai":
            # ignore the 'up-to', '-to-' model names -> not real models. just for cost tracking based on model params.
            if "-to-" not in key and "fireworks-ai-default" not in key:
                fireworks_ai_models.append(key)
        elif value.get("litellm_provider") == "fireworks_ai-embedding-models":
            # ignore the 'up-to', '-to-' model names -> not real models. just for cost tracking based on model params.
            if "-to-" not in key:
                fireworks_ai_embedding_models.append(key)
        elif value.get("litellm_provider") == "text-completion-codestral":
            text_completion_codestral_models.append(key)
        elif value.get("litellm_provider") == "xai":
            xai_models.append(key)
        elif value.get("litellm_provider") == "deepseek":
            deepseek_models.append(key)
        elif value.get("litellm_provider") == "azure_ai":
            azure_ai_models.append(key)
        elif value.get("litellm_provider") == "voyage":
            voyage_models.append(key)
        elif value.get("litellm_provider") == "databricks":
            databricks_models.append(key)
        elif value.get("litellm_provider") == "cloudflare":
            cloudflare_models.append(key)
        elif value.get("litellm_provider") == "codestral":
            codestral_models.append(key)
        elif value.get("litellm_provider") == "friendliai":
            friendliai_models.append(key)
        elif value.get("litellm_provider") == "palm":
            palm_models.append(key)
        elif value.get("litellm_provider") == "groq":
            groq_models.append(key)
        elif value.get("litellm_provider") == "azure":
            azure_models.append(key)
        elif value.get("litellm_provider") == "anyscale":
            anyscale_models.append(key)
        elif value.get("litellm_provider") == "cerebras":
            cerebras_models.append(key)
        elif value.get("litellm_provider") == "galadriel":
            galadriel_models.append(key)
        elif value.get("litellm_provider") == "sambanova_models":
            sambanova_models.append(key)


add_known_models()
# known openai compatible endpoints - we'll eventually move this list to the model_prices_and_context_window.json dictionary

# this is maintained for Exception Mapping


# used for Cost Tracking & Token counting
# https://azure.microsoft.com/en-in/pricing/details/cognitive-services/openai-service/
# Azure returns gpt-35-turbo in their responses, we need to map this to azure/gpt-3.5-turbo for token counting
azure_llms = {
    "gpt-35-turbo": "azure/gpt-35-turbo",
    "gpt-35-turbo-16k": "azure/gpt-35-turbo-16k",
    "gpt-35-turbo-instruct": "azure/gpt-35-turbo-instruct",
}

azure_embedding_models = {
    "ada": "azure/ada",
}

petals_models = [
    "petals-team/StableBeluga2",
]

ollama_models = ["llama2"]

maritalk_models = ["maritalk"]

model_list = (
    open_ai_chat_completion_models
    + open_ai_text_completion_models
    + cohere_models
    + cohere_chat_models
    + anthropic_models
    + replicate_models
    + openrouter_models
    + huggingface_models
    + vertex_chat_models
    + vertex_text_models
    + ai21_models
    + ai21_chat_models
    + together_ai_models
    + baseten_models
    + aleph_alpha_models
    + nlp_cloud_models
    + ollama_models
    + bedrock_models
    + deepinfra_models
    + perplexity_models
    + maritalk_models
    + vertex_language_models
    + watsonx_models
    + gemini_models
    + text_completion_codestral_models
    + xai_models
    + deepseek_models
    + azure_ai_models
    + voyage_models
    + databricks_models
    + cloudflare_models
    + codestral_models
    + friendliai_models
    + palm_models
    + groq_models
    + azure_models
    + anyscale_models
    + cerebras_models
    + galadriel_models
    + sambanova_models
    + azure_text_models
)

model_list_set = set(model_list)

provider_list: List[Union[LlmProviders, str]] = list(LlmProviders)


models_by_provider: dict = {
    "openai": open_ai_chat_completion_models + open_ai_text_completion_models,
    "text-completion-openai": open_ai_text_completion_models,
    "cohere": cohere_models + cohere_chat_models,
    "cohere_chat": cohere_chat_models,
    "anthropic": anthropic_models,
    "replicate": replicate_models,
    "huggingface": huggingface_models,
    "together_ai": together_ai_models,
    "baseten": baseten_models,
    "openrouter": openrouter_models,
    "vertex_ai": vertex_chat_models
    + vertex_text_models
    + vertex_anthropic_models
    + vertex_vision_models
    + vertex_language_models,
    "ai21": ai21_models,
    "bedrock": bedrock_models + bedrock_converse_models,
    "petals": petals_models,
    "ollama": ollama_models,
    "deepinfra": deepinfra_models,
    "perplexity": perplexity_models,
    "maritalk": maritalk_models,
    "watsonx": watsonx_models,
    "gemini": gemini_models,
    "fireworks_ai": fireworks_ai_models + fireworks_ai_embedding_models,
    "aleph_alpha": aleph_alpha_models,
    "text-completion-codestral": text_completion_codestral_models,
    "xai": xai_models,
    "deepseek": deepseek_models,
    "mistral": mistral_chat_models,
    "azure_ai": azure_ai_models,
    "voyage": voyage_models,
    "databricks": databricks_models,
    "cloudflare": cloudflare_models,
    "codestral": codestral_models,
    "nlp_cloud": nlp_cloud_models,
    "friendliai": friendliai_models,
    "palm": palm_models,
    "groq": groq_models,
    "azure": azure_models + azure_text_models,
    "azure_text": azure_text_models,
    "anyscale": anyscale_models,
    "cerebras": cerebras_models,
    "galadriel": galadriel_models,
    "sambanova": sambanova_models,
}

# mapping for those models which have larger equivalents
longer_context_model_fallback_dict: dict = {
    # openai chat completion models
    "gpt-3.5-turbo": "gpt-3.5-turbo-16k",
    "gpt-3.5-turbo-0301": "gpt-3.5-turbo-16k-0301",
    "gpt-3.5-turbo-0613": "gpt-3.5-turbo-16k-0613",
    "gpt-4": "gpt-4-32k",
    "gpt-4-0314": "gpt-4-32k-0314",
    "gpt-4-0613": "gpt-4-32k-0613",
    # anthropic
    "claude-instant-1": "claude-2",
    "claude-instant-1.2": "claude-2",
    # vertexai
    "chat-bison": "chat-bison-32k",
    "chat-bison@001": "chat-bison-32k",
    "codechat-bison": "codechat-bison-32k",
    "codechat-bison@001": "codechat-bison-32k",
    # openrouter
    "openrouter/openai/gpt-3.5-turbo": "openrouter/openai/gpt-3.5-turbo-16k",
    "openrouter/anthropic/claude-instant-v1": "openrouter/anthropic/claude-2",
}

####### EMBEDDING MODELS ###################

all_embedding_models = (
    open_ai_embedding_models
    + cohere_embedding_models
    + bedrock_embedding_models
    + vertex_embedding_models
    + fireworks_ai_embedding_models
)

####### IMAGE GENERATION MODELS ###################
openai_image_generation_models = ["dall-e-2", "dall-e-3"]

from .timeout import timeout
from .cost_calculator import completion_cost
from litellm.litellm_core_utils.litellm_logging import Logging, modify_integration
from litellm.litellm_core_utils.get_llm_provider_logic import get_llm_provider
from litellm.litellm_core_utils.core_helpers import remove_index_from_tool_calls
from litellm.litellm_core_utils.token_counter import get_modified_max_tokens
from .utils import (
    client,
    exception_type,
    get_optional_params,
    get_response_string,
    token_counter,
    create_pretrained_tokenizer,
    create_tokenizer,
    supports_function_calling,
    supports_response_schema,
    supports_parallel_function_calling,
    supports_vision,
    supports_audio_input,
    supports_audio_output,
    supports_system_messages,
    get_litellm_params,
    acreate,
    get_max_tokens,
    get_model_info,
    register_prompt_template,
    validate_environment,
    check_valid_key,
    register_model,
    encode,
    decode,
    _calculate_retry_after,
    _should_retry,
    get_supported_openai_params,
    get_api_base,
    get_first_chars_messages,
    ModelResponse,
    ModelResponseStream,
    EmbeddingResponse,
    ImageResponse,
    TranscriptionResponse,
    TextCompletionResponse,
    get_provider_fields,
    ModelResponseListIterator,
)

ALL_LITELLM_RESPONSE_TYPES = [
    ModelResponse,
    EmbeddingResponse,
    ImageResponse,
    TranscriptionResponse,
    TextCompletionResponse,
]

from .llms.custom_llm import CustomLLM
from .llms.bedrock.chat.converse_transformation import AmazonConverseConfig
from .llms.openai_like.chat.handler import OpenAILikeChatConfig
from .llms.aiohttp_openai.chat.transformation import AiohttpOpenAIChatConfig
from .llms.galadriel.chat.transformation import GaladrielChatConfig
from .llms.github.chat.transformation import GithubChatConfig
from .llms.empower.chat.transformation import EmpowerChatConfig
from .llms.huggingface.chat.transformation import (
    HuggingfaceChatConfig as HuggingfaceConfig,
)
from .llms.oobabooga.chat.transformation import OobaboogaConfig
from .llms.maritalk import MaritalkConfig
from .llms.openrouter.chat.transformation import OpenrouterConfig
from .llms.anthropic.chat.transformation import AnthropicConfig
from .llms.anthropic.experimental_pass_through.transformation import (
    AnthropicExperimentalPassThroughConfig,
)
from .llms.groq.stt.transformation import GroqSTTConfig
from .llms.anthropic.completion.transformation import AnthropicTextConfig
from .llms.triton.completion.transformation import TritonConfig
from .llms.triton.completion.transformation import TritonGenerateConfig
from .llms.triton.completion.transformation import TritonInferConfig
from .llms.triton.embedding.transformation import TritonEmbeddingConfig
from .llms.databricks.chat.transformation import DatabricksConfig
from .llms.databricks.embed.transformation import DatabricksEmbeddingConfig
from .llms.predibase.chat.transformation import PredibaseConfig
from .llms.replicate.chat.transformation import ReplicateConfig
from .llms.cohere.completion.transformation import CohereTextConfig as CohereConfig
from .llms.cohere.rerank.transformation import CohereRerankConfig
from .llms.azure_ai.rerank.transformation import AzureAIRerankConfig
from .llms.infinity.rerank.transformation import InfinityRerankConfig
from .llms.clarifai.chat.transformation import ClarifaiConfig
from .llms.ai21.chat.transformation import AI21ChatConfig, AI21ChatConfig as AI21Config
from .llms.together_ai.chat import TogetherAIConfig
from .llms.together_ai.completion.transformation import TogetherAITextCompletionConfig
from .llms.cloudflare.chat.transformation import CloudflareChatConfig
from .llms.deprecated_providers.palm import (
    PalmConfig,
)  # here to prevent breaking changes
from .llms.nlp_cloud.chat.handler import NLPCloudConfig
from .llms.petals.completion.transformation import PetalsConfig
from .llms.deprecated_providers.aleph_alpha import AlephAlphaConfig
from .llms.vertex_ai.gemini.vertex_and_google_ai_studio_gemini import (
    VertexGeminiConfig,
    VertexGeminiConfig as VertexAIConfig,
)
from .llms.gemini.chat.transformation import (
    GoogleAIStudioGeminiConfig,
    GoogleAIStudioGeminiConfig as GeminiConfig,  # aliased to maintain backwards compatibility
)


from .llms.vertex_ai.vertex_embeddings.transformation import (
    VertexAITextEmbeddingConfig,
)

vertexAITextEmbeddingConfig = VertexAITextEmbeddingConfig()

from .llms.vertex_ai.vertex_ai_partner_models.anthropic.transformation import (
    VertexAIAnthropicConfig,
)
from .llms.vertex_ai.vertex_ai_partner_models.llama3.transformation import (
    VertexAILlama3Config,
)
from .llms.vertex_ai.vertex_ai_partner_models.ai21.transformation import (
    VertexAIAi21Config,
)

from .llms.ollama.completion.transformation import OllamaConfig
from .llms.sagemaker.completion.transformation import SagemakerConfig
from .llms.sagemaker.chat.transformation import SagemakerChatConfig
from .llms.ollama_chat import OllamaChatConfig
from .llms.bedrock.chat.invoke_handler import (
    AmazonCohereChatConfig,
    bedrock_tool_name_mappings,
)

from .llms.bedrock.common_utils import (
    AmazonTitanConfig,
    AmazonAI21Config,
    AmazonAnthropicConfig,
    AmazonAnthropicClaude3Config,
    AmazonCohereConfig,
    AmazonLlamaConfig,
    AmazonMistralConfig,
    AmazonBedrockGlobalConfig,
)
from .llms.bedrock.image.amazon_stability1_transformation import AmazonStabilityConfig
from .llms.bedrock.image.amazon_stability3_transformation import AmazonStability3Config
from .llms.bedrock.embed.amazon_titan_g1_transformation import AmazonTitanG1Config
from .llms.bedrock.embed.amazon_titan_multimodal_transformation import (
    AmazonTitanMultimodalEmbeddingG1Config,
)
from .llms.bedrock.embed.amazon_titan_v2_transformation import (
    AmazonTitanV2Config,
)
from .llms.cohere.chat.transformation import CohereChatConfig
from .llms.bedrock.embed.cohere_transformation import BedrockCohereEmbeddingConfig
from .llms.openai.openai import OpenAIConfig, MistralEmbeddingConfig
from .llms.openai.image_variations.transformation import OpenAIImageVariationConfig
from .llms.deepinfra.chat.transformation import DeepInfraConfig
from .llms.deepgram.audio_transcription.transformation import (
    DeepgramAudioTranscriptionConfig,
)
from .llms.topaz.common_utils import TopazModelInfo
from .llms.topaz.image_variations.transformation import TopazImageVariationConfig
from litellm.llms.openai.completion.transformation import OpenAITextCompletionConfig
from .llms.groq.chat.transformation import GroqChatConfig
from .llms.voyage.embedding.transformation import VoyageEmbeddingConfig
from .llms.azure_ai.chat.transformation import AzureAIStudioConfig
from .llms.mistral.mistral_chat_transformation import MistralConfig
from .llms.openai.chat.o1_transformation import (
    OpenAIO1Config,
)

openAIO1Config = OpenAIO1Config()
from .llms.openai.chat.gpt_transformation import (
    OpenAIGPTConfig,
)

openAIGPTConfig = OpenAIGPTConfig()
from .llms.openai.chat.gpt_audio_transformation import (
    OpenAIGPTAudioConfig,
)

openAIGPTAudioConfig = OpenAIGPTAudioConfig()

from .llms.nvidia_nim.chat import NvidiaNimConfig
from .llms.nvidia_nim.embed import NvidiaNimEmbeddingConfig

nvidiaNimConfig = NvidiaNimConfig()
nvidiaNimEmbeddingConfig = NvidiaNimEmbeddingConfig()

from .llms.cerebras.chat import CerebrasConfig
from .llms.sambanova.chat import SambanovaConfig
from .llms.ai21.chat.transformation import AI21ChatConfig
from .llms.fireworks_ai.chat.transformation import FireworksAIConfig
from .llms.fireworks_ai.completion.transformation import FireworksAITextCompletionConfig
from .llms.fireworks_ai.audio_transcription.transformation import (
    FireworksAIAudioTranscriptionConfig,
)
from .llms.fireworks_ai.embed.fireworks_ai_transformation import (
    FireworksAIEmbeddingConfig,
)
from .llms.friendliai.chat.transformation import FriendliaiChatConfig
from .llms.jina_ai.embedding.transformation import JinaAIEmbeddingConfig
from .llms.xai.chat.transformation import XAIChatConfig
from .llms.volcengine import VolcEngineConfig
from .llms.codestral.completion.transformation import CodestralTextCompletionConfig
from .llms.azure.azure import (
    AzureOpenAIError,
    AzureOpenAIAssistantsAPIConfig,
)

from .llms.azure.chat.gpt_transformation import AzureOpenAIConfig
from .llms.azure.completion.transformation import AzureOpenAITextConfig
from .llms.hosted_vllm.chat.transformation import HostedVLLMChatConfig
from .llms.litellm_proxy.chat.transformation import LiteLLMProxyChatConfig
from .llms.vllm.completion.transformation import VLLMConfig
from .llms.deepseek.chat.transformation import DeepSeekChatConfig
from .llms.lm_studio.chat.transformation import LMStudioChatConfig
from .llms.lm_studio.embed.transformation import LmStudioEmbeddingConfig
from .llms.perplexity.chat.transformation import PerplexityChatConfig
from .llms.azure.chat.o1_transformation import AzureOpenAIO1Config
from .llms.watsonx.completion.transformation import IBMWatsonXAIConfig
from .llms.watsonx.chat.transformation import IBMWatsonXChatConfig
from .llms.watsonx.embed.transformation import IBMWatsonXEmbeddingConfig
from .main import *  # type: ignore
from .integrations import *
from .exceptions import (
    AuthenticationError,
    InvalidRequestError,
    BadRequestError,
    NotFoundError,
    RateLimitError,
    ServiceUnavailableError,
    OpenAIError,
    ContextWindowExceededError,
    ContentPolicyViolationError,
    BudgetExceededError,
    APIError,
    Timeout,
    APIConnectionError,
    UnsupportedParamsError,
    APIResponseValidationError,
    UnprocessableEntityError,
    InternalServerError,
    JSONSchemaValidationError,
    LITELLM_EXCEPTION_TYPES,
    MockException,
)
from .budget_manager import BudgetManager
from .proxy.proxy_cli import run_server
from .router import Router
from .assistants.main import *
from .batches.main import *
from .batch_completion.main import *  # type: ignore
from .rerank_api.main import *
from .realtime_api.main import _arealtime
from .fine_tuning.main import *
from .files.main import *
from .scheduler import *
from .cost_calculator import response_cost_calculator, cost_per_token

### ADAPTERS ###
from .types.adapter import AdapterItem

adapters: List[AdapterItem] = []

### CUSTOM LLMs ###
from .types.llms.custom_llm import CustomLLMItem
from .types.utils import GenericStreamingChunk

custom_provider_map: List[CustomLLMItem] = []
_custom_providers: List[str] = (
    []
)  # internal helper util, used to track names of custom providers
<<<<<<< HEAD
disable_hf_tokenizer_download: Optional[bool] = (
    None  # disable huggingface tokenizer download. Defaults to openai clk100
)
=======
global_disable_no_log_param: bool = False
>>>>>>> 69a6da47
<|MERGE_RESOLUTION|>--- conflicted
+++ resolved
@@ -989,10 +989,7 @@
 _custom_providers: List[str] = (
     []
 )  # internal helper util, used to track names of custom providers
-<<<<<<< HEAD
 disable_hf_tokenizer_download: Optional[bool] = (
     None  # disable huggingface tokenizer download. Defaults to openai clk100
 )
-=======
-global_disable_no_log_param: bool = False
->>>>>>> 69a6da47
+global_disable_no_log_param: bool = False