import hashlib
import types
from typing import (
    Any,
    AsyncIterator,
    Callable,
    Coroutine,
    Iterable,
    Iterator,
    List,
    Literal,
    Optional,
    Union,
    cast,
)

import httpx
import openai
from openai import AsyncOpenAI, OpenAI
from openai.types.beta.assistant_deleted import AssistantDeleted
from openai.types.file_deleted import FileDeleted
from pydantic import BaseModel
from typing_extensions import overload

import litellm
from litellm import LlmProviders
from litellm._logging import verbose_logger
from litellm.litellm_core_utils.litellm_logging import Logging as LiteLLMLoggingObj
from litellm.llms.base_llm.base_model_iterator import BaseModelResponseIterator
from litellm.llms.base_llm.chat.transformation import BaseConfig, BaseLLMException
from litellm.llms.bedrock.chat.invoke_handler import MockResponseIterator
from litellm.llms.custom_httpx.http_handler import _DEFAULT_TTL_FOR_HTTPX_CLIENTS
from litellm.types.utils import (
    EmbeddingResponse,
    ImageResponse,
    ModelResponse,
    ModelResponseStream,
)
from litellm.utils import (
    CustomStreamWrapper,
    ProviderConfigManager,
    convert_to_model_response_object,
)

from ...types.llms.openai import *
from ..base import BaseLLM
from .common_utils import OpenAIError, drop_params_from_unprocessable_entity_error


class MistralEmbeddingConfig:
    """
    Reference: https://docs.mistral.ai/api/#operation/createEmbedding
    """

    def __init__(
        self,
    ) -> None:
        locals_ = locals().copy()
        for key, value in locals_.items():
            if key != "self" and value is not None:
                setattr(self.__class__, key, value)

    @classmethod
    def get_config(cls):
        return {
            k: v
            for k, v in cls.__dict__.items()
            if not k.startswith("__")
            and not isinstance(
                v,
                (
                    types.FunctionType,
                    types.BuiltinFunctionType,
                    classmethod,
                    staticmethod,
                ),
            )
            and v is not None
        }

    def get_supported_openai_params(self):
        return [
            "encoding_format",
        ]

    def map_openai_params(self, non_default_params: dict, optional_params: dict):
        for param, value in non_default_params.items():
            if param == "encoding_format":
                optional_params["encoding_format"] = value
        return optional_params


class OpenAIConfig(BaseConfig):
    """
    Reference: https://platform.openai.com/docs/api-reference/chat/create

    The class `OpenAIConfig` provides configuration for the OpenAI's Chat API interface. Below are the parameters:

    - `frequency_penalty` (number or null): Defaults to 0. Allows a value between -2.0 and 2.0. Positive values penalize new tokens based on their existing frequency in the text so far, thereby minimizing repetition.

    - `function_call` (string or object): This optional parameter controls how the model calls functions.

    - `functions` (array): An optional parameter. It is a list of functions for which the model may generate JSON inputs.

    - `logit_bias` (map): This optional parameter modifies the likelihood of specified tokens appearing in the completion.

    - `max_tokens` (integer or null): This optional parameter helps to set the maximum number of tokens to generate in the chat completion. OpenAI has now deprecated in favor of max_completion_tokens, and is not compatible with o1 series models.

    - `max_completion_tokens` (integer or null): An upper bound for the number of tokens that can be generated for a completion, including visible output tokens and reasoning tokens.

    - `n` (integer or null): This optional parameter helps to set how many chat completion choices to generate for each input message.

    - `presence_penalty` (number or null): Defaults to 0. It penalizes new tokens based on if they appear in the text so far, hence increasing the model's likelihood to talk about new topics.

    - `stop` (string / array / null): Specifies up to 4 sequences where the API will stop generating further tokens.

    - `temperature` (number or null): Defines the sampling temperature to use, varying between 0 and 2.

    - `top_p` (number or null): An alternative to sampling with temperature, used for nucleus sampling.
    """

    frequency_penalty: Optional[int] = None
    function_call: Optional[Union[str, dict]] = None
    functions: Optional[list] = None
    logit_bias: Optional[dict] = None
    max_completion_tokens: Optional[int] = None
    max_tokens: Optional[int] = None
    n: Optional[int] = None
    presence_penalty: Optional[int] = None
    stop: Optional[Union[str, list]] = None
    temperature: Optional[int] = None
    top_p: Optional[int] = None
    response_format: Optional[dict] = None

    def __init__(
        self,
        frequency_penalty: Optional[int] = None,
        function_call: Optional[Union[str, dict]] = None,
        functions: Optional[list] = None,
        logit_bias: Optional[dict] = None,
        max_completion_tokens: Optional[int] = None,
        max_tokens: Optional[int] = None,
        n: Optional[int] = None,
        presence_penalty: Optional[int] = None,
        stop: Optional[Union[str, list]] = None,
        temperature: Optional[int] = None,
        top_p: Optional[int] = None,
        response_format: Optional[dict] = None,
    ) -> None:
        locals_ = locals().copy()
        for key, value in locals_.items():
            if key != "self" and value is not None:
                setattr(self.__class__, key, value)

    @classmethod
    def get_config(cls):
        return super().get_config()

    def get_supported_openai_params(self, model: str) -> list:
        """
        This function returns the list
        of supported openai parameters for a given OpenAI Model

        - If O1 model, returns O1 supported params
        - If gpt-audio model, returns gpt-audio supported params
        - Else, returns gpt supported params

        Args:
            model (str): OpenAI model

        Returns:
            list: List of supported openai parameters
        """
        if litellm.openAIO1Config.is_model_o1_reasoning_model(model=model):
            return litellm.openAIO1Config.get_supported_openai_params(model=model)
        elif litellm.openAIGPTAudioConfig.is_model_gpt_audio_model(model=model):
            return litellm.openAIGPTAudioConfig.get_supported_openai_params(model=model)
        else:
            return litellm.openAIGPTConfig.get_supported_openai_params(model=model)

    def _map_openai_params(
        self, non_default_params: dict, optional_params: dict, model: str
    ) -> dict:
        supported_openai_params = self.get_supported_openai_params(model)
        for param, value in non_default_params.items():
            if param in supported_openai_params:
                optional_params[param] = value
        return optional_params

    def _transform_messages(
        self, messages: List[AllMessageValues], model: str
    ) -> List[AllMessageValues]:
        return messages

    def map_openai_params(
        self,
        non_default_params: dict,
        optional_params: dict,
        model: str,
        drop_params: bool,
    ) -> dict:
        """ """
        if litellm.openAIO1Config.is_model_o1_reasoning_model(model=model):
            return litellm.openAIO1Config.map_openai_params(
                non_default_params=non_default_params,
                optional_params=optional_params,
                model=model,
                drop_params=drop_params,
            )
        elif litellm.openAIGPTAudioConfig.is_model_gpt_audio_model(model=model):
            return litellm.openAIGPTAudioConfig.map_openai_params(
                non_default_params=non_default_params,
                optional_params=optional_params,
                model=model,
                drop_params=drop_params,
            )

        return litellm.openAIGPTConfig.map_openai_params(
            non_default_params=non_default_params,
            optional_params=optional_params,
            model=model,
            drop_params=drop_params,
        )

    def get_error_class(
        self, error_message: str, status_code: int, headers: Union[dict, httpx.Headers]
    ) -> BaseLLMException:
        return OpenAIError(
            status_code=status_code,
            message=error_message,
            headers=headers,
        )

    def transform_request(
        self,
        model: str,
        messages: List[AllMessageValues],
        optional_params: dict,
        litellm_params: dict,
        headers: dict,
    ) -> dict:
        messages = self._transform_messages(messages=messages, model=model)
        return {"model": model, "messages": messages, **optional_params}

    def transform_response(
        self,
        model: str,
        raw_response: httpx.Response,
        model_response: ModelResponse,
        logging_obj: LiteLLMLoggingObj,
        request_data: dict,
        messages: List[AllMessageValues],
        optional_params: dict,
        litellm_params: dict,
        encoding: Any,
        api_key: Optional[str] = None,
        json_mode: Optional[bool] = None,
    ) -> ModelResponse:

        logging_obj.post_call(original_response=raw_response.text)
        logging_obj.model_call_details["response_headers"] = raw_response.headers
        final_response_obj = cast(
            ModelResponse,
            convert_to_model_response_object(
                response_object=raw_response.json(),
                model_response_object=model_response,
                hidden_params={"headers": raw_response.headers},
                _response_headers=dict(raw_response.headers),
            ),
        )

        return final_response_obj

    def validate_environment(
        self,
        headers: dict,
        model: str,
        messages: List[AllMessageValues],
        optional_params: dict,
        api_key: Optional[str] = None,
        api_base: Optional[str] = None,
    ) -> dict:
        return {
            "Authorization": f"Bearer {api_key}",
            **headers,
        }

    def get_model_response_iterator(
        self,
        streaming_response: Union[Iterator[str], AsyncIterator[str], ModelResponse],
        sync_stream: bool,
        json_mode: Optional[bool] = False,
    ) -> Any:
        return OpenAIChatCompletionResponseIterator(
            streaming_response=streaming_response,
            sync_stream=sync_stream,
            json_mode=json_mode,
        )


class OpenAIChatCompletionResponseIterator(BaseModelResponseIterator):
    def chunk_parser(self, chunk: dict) -> ModelResponseStream:
        """
        {'choices': [{'delta': {'content': '', 'role': 'assistant'}, 'finish_reason': None, 'index': 0, 'logprobs': None}], 'created': 1735763082, 'id': 'a83a2b0fbfaf4aab9c2c93cb8ba346d7', 'model': 'mistral-large', 'object': 'chat.completion.chunk'}
        """
        try:
            return ModelResponseStream(**chunk)
        except Exception as e:
            raise e


class OpenAIChatCompletion(BaseLLM):

    def __init__(self) -> None:
        super().__init__()

    def _get_openai_client(
        self,
        is_async: bool,
        api_key: Optional[str] = None,
        api_base: Optional[str] = None,
        api_version: Optional[str] = None,
        timeout: Union[float, httpx.Timeout] = httpx.Timeout(None),
        max_retries: Optional[int] = 2,
        organization: Optional[str] = None,
        client: Optional[Union[OpenAI, AsyncOpenAI]] = None,
    ):
        args = locals()
        if client is None:
            if not isinstance(max_retries, int):
                raise OpenAIError(
                    status_code=422,
                    message="max retries must be an int. Passed in value: {}".format(
                        max_retries
                    ),
                )
            # Creating a new OpenAI Client
            # check in memory cache before creating a new one
            # Convert the API key to bytes
            hashed_api_key = None
            if api_key is not None:
                hash_object = hashlib.sha256(api_key.encode())
                # Hexadecimal representation of the hash
                hashed_api_key = hash_object.hexdigest()

            _cache_key = f"hashed_api_key={hashed_api_key},api_base={api_base},timeout={timeout},max_retries={max_retries},organization={organization},is_async={is_async}"

            _cached_client = litellm.in_memory_llm_clients_cache.get_cache(_cache_key)
            if _cached_client:
                return _cached_client
            if is_async:
                _new_client: Union[OpenAI, AsyncOpenAI] = AsyncOpenAI(
                    api_key=api_key,
                    base_url=api_base,
                    http_client=litellm.aclient_session,
                    timeout=timeout,
                    max_retries=max_retries,
                    organization=organization,
                )
            else:
                _new_client = OpenAI(
                    api_key=api_key,
                    base_url=api_base,
                    http_client=litellm.client_session,
                    timeout=timeout,
                    max_retries=max_retries,
                    organization=organization,
                )

            ## SAVE CACHE KEY
            litellm.in_memory_llm_clients_cache.set_cache(
                key=_cache_key,
                value=_new_client,
                ttl=_DEFAULT_TTL_FOR_HTTPX_CLIENTS,
            )
            return _new_client

        else:
            return client

    async def make_openai_chat_completion_request(
        self,
        openai_aclient: AsyncOpenAI,
        data: dict,
        timeout: Union[float, httpx.Timeout],
    ) -> Tuple[dict, BaseModel]:
        """
        Helper to:
        - call chat.completions.create.with_raw_response when litellm.return_response_headers is True
        - call chat.completions.create by default
        """
        try:
            raw_response = (
                await openai_aclient.chat.completions.with_raw_response.create(
                    **data, timeout=timeout
                )
            )

            if hasattr(raw_response, "headers"):
                headers = dict(raw_response.headers)
            else:
                headers = {}
            response = raw_response.parse()
            return headers, response
        except Exception as e:
            raise e

    def make_sync_openai_chat_completion_request(
        self,
        openai_client: OpenAI,
        data: dict,
        timeout: Union[float, httpx.Timeout],
    ) -> Tuple[dict, BaseModel]:
        """
        Helper to:
        - call chat.completions.create.with_raw_response when litellm.return_response_headers is True
        - call chat.completions.create by default
        """
        raw_response = None
        try:
            raw_response = openai_client.chat.completions.with_raw_response.create(
                **data, timeout=timeout
            )

            if hasattr(raw_response, "headers"):
                headers = dict(raw_response.headers)
            else:
                headers = {}
            response = raw_response.parse()
            return headers, response
        except Exception as e:
            if raw_response is not None:
                raise Exception(
                    "error - {}, Received response - {}, Type of response - {}".format(
                        e, raw_response, type(raw_response)
                    )
                )
            else:
                raise e

    def mock_streaming(
        self,
        response: ModelResponse,
        logging_obj: LiteLLMLoggingObj,
        model: str,
        stream_options: Optional[dict] = None,
    ) -> CustomStreamWrapper:
        completion_stream = MockResponseIterator(model_response=response)
        streaming_response = CustomStreamWrapper(
            completion_stream=completion_stream,
            model=model,
            custom_llm_provider="openai",
            logging_obj=logging_obj,
            stream_options=stream_options,
        )

        return streaming_response

    def completion(  # type: ignore # noqa: PLR0915
        self,
        model_response: ModelResponse,
        timeout: Union[float, httpx.Timeout],
        optional_params: dict,
        litellm_params: dict,
        logging_obj: Any,
        model: Optional[str] = None,
        messages: Optional[list] = None,
        print_verbose: Optional[Callable] = None,
        api_key: Optional[str] = None,
        api_base: Optional[str] = None,
        api_version: Optional[str] = None,
        dynamic_params: Optional[bool] = None,
        azure_ad_token: Optional[str] = None,
        acompletion: bool = False,
        logger_fn=None,
        headers: Optional[dict] = None,
        custom_prompt_dict: dict = {},
        client=None,
        organization: Optional[str] = None,
        custom_llm_provider: Optional[str] = None,
        drop_params: Optional[bool] = None,
    ):

        super().completion()
        try:
            fake_stream: bool = False
            inference_params = optional_params.copy()
            stream_options: Optional[dict] = inference_params.pop(
                "stream_options", None
            )
            stream: Optional[bool] = inference_params.pop("stream", False)
            provider_config: Optional[BaseConfig] = None

            if custom_llm_provider is not None and model is not None:
                provider_config = ProviderConfigManager.get_provider_chat_config(
                    model=model, provider=LlmProviders(custom_llm_provider)
                )

            if provider_config:
                fake_stream = provider_config.should_fake_stream(
                    model=model, custom_llm_provider=custom_llm_provider, stream=stream
                )

            if headers:
                inference_params["extra_headers"] = headers
            if model is None or messages is None:
                raise OpenAIError(status_code=422, message="Missing model or messages")

            if not isinstance(timeout, float) and not isinstance(
                timeout, httpx.Timeout
            ):
                raise OpenAIError(
                    status_code=422,
                    message="Timeout needs to be a float or httpx.Timeout",
                )

            if custom_llm_provider is not None and custom_llm_provider != "openai":
                model_response.model = f"{custom_llm_provider}/{model}"

            for _ in range(
                2
            ):  # if call fails due to alternating messages, retry with reformatted message
                if provider_config is not None:
                    data = provider_config.transform_request(
                        model=model,
                        messages=messages,
                        optional_params=inference_params,
                        litellm_params=litellm_params,
                        headers=headers or {},
                    )
                else:
                    data = OpenAIConfig().transform_request(
                        model=model,
                        messages=messages,
                        optional_params=inference_params,
                        litellm_params=litellm_params,
                        headers=headers or {},
                    )
                try:
                    max_retries = data.pop("max_retries", 2)
                    if acompletion is True:
                        if stream is True and fake_stream is False:
                            return self.async_streaming(
                                logging_obj=logging_obj,
                                headers=headers,
                                data=data,
                                model=model,
                                api_base=api_base,
                                api_key=api_key,
                                api_version=api_version,
                                timeout=timeout,
                                client=client,
                                max_retries=max_retries,
                                organization=organization,
                                drop_params=drop_params,
                                stream_options=stream_options,
                            )
                        else:
                            return self.acompletion(
                                data=data,
                                headers=headers,
                                model=model,
                                logging_obj=logging_obj,
                                model_response=model_response,
                                api_base=api_base,
                                api_key=api_key,
                                api_version=api_version,
                                timeout=timeout,
                                client=client,
                                max_retries=max_retries,
                                organization=organization,
                                drop_params=drop_params,
                                fake_stream=fake_stream,
                            )
                    elif stream is True and fake_stream is False:
                        return self.streaming(
                            logging_obj=logging_obj,
                            headers=headers,
                            data=data,
                            model=model,
                            api_base=api_base,
                            api_key=api_key,
                            api_version=api_version,
                            timeout=timeout,
                            client=client,
                            max_retries=max_retries,
                            organization=organization,
                            stream_options=stream_options,
                        )
                    else:
                        if not isinstance(max_retries, int):
                            raise OpenAIError(
                                status_code=422, message="max retries must be an int"
                            )
                        openai_client: OpenAI = self._get_openai_client(  # type: ignore
                            is_async=False,
                            api_key=api_key,
                            api_base=api_base,
                            api_version=api_version,
                            timeout=timeout,
                            max_retries=max_retries,
                            organization=organization,
                            client=client,
                        )

                        ## LOGGING
                        logging_obj.pre_call(
                            input=messages,
                            api_key=openai_client.api_key,
                            additional_args={
                                "headers": headers,
                                "api_base": openai_client._base_url._uri_reference,
                                "acompletion": acompletion,
                                "complete_input_dict": data,
                            },
                        )

                        headers, response = (
                            self.make_sync_openai_chat_completion_request(
                                openai_client=openai_client,
                                data=data,
                                timeout=timeout,
                            )
                        )

                        logging_obj.model_call_details["response_headers"] = headers
                        stringified_response = response.model_dump()
                        logging_obj.post_call(
                            input=messages,
                            api_key=api_key,
                            original_response=stringified_response,
                            additional_args={"complete_input_dict": data},
                        )

                        final_response_obj = convert_to_model_response_object(
                            response_object=stringified_response,
                            model_response_object=model_response,
                            _response_headers=headers,
                        )
                        if fake_stream is True:
                            return self.mock_streaming(
                                response=cast(ModelResponse, final_response_obj),
                                logging_obj=logging_obj,
                                model=model,
                                stream_options=stream_options,
                            )

                        return final_response_obj
                except openai.UnprocessableEntityError as e:
                    ## check if body contains unprocessable params - related issue https://github.com/BerriAI/litellm/issues/4800
                    if litellm.drop_params is True or drop_params is True:
                        inference_params = drop_params_from_unprocessable_entity_error(
                            e, inference_params
                        )
                    else:
                        raise e
                    # e.message
                except Exception as e:
                    if print_verbose is not None:
                        print_verbose(f"openai.py: Received openai error - {str(e)}")
                    if (
                        "Conversation roles must alternate user/assistant" in str(e)
                        or "user and assistant roles should be alternating" in str(e)
                    ) and messages is not None:
                        if print_verbose is not None:
                            print_verbose("openai.py: REFORMATS THE MESSAGE!")
                        # reformat messages to ensure user/assistant are alternating, if there's either 2 consecutive 'user' messages or 2 consecutive 'assistant' message, add a blank 'user' or 'assistant' message to ensure compatibility
                        new_messages = []
                        for i in range(len(messages) - 1):  # type: ignore
                            new_messages.append(messages[i])
                            if messages[i]["role"] == messages[i + 1]["role"]:
                                if messages[i]["role"] == "user":
                                    new_messages.append(
                                        {"role": "assistant", "content": ""}
                                    )
                                else:
                                    new_messages.append({"role": "user", "content": ""})
                        new_messages.append(messages[-1])
                        messages = new_messages
                    elif (
                        "Last message must have role `user`" in str(e)
                    ) and messages is not None:
                        new_messages = messages
                        new_messages.append({"role": "user", "content": ""})
                        messages = new_messages
                    elif "unknown field: parameter index is not a valid field" in str(
                        e
                    ):
                        litellm.remove_index_from_tool_calls(messages=messages)
                    else:
                        raise e
        except OpenAIError as e:
            raise e
        except Exception as e:
            status_code = getattr(e, "status_code", 500)
            error_headers = getattr(e, "headers", None)
            error_text = getattr(e, "text", str(e))
            error_response = getattr(e, "response", None)
            if error_headers is None and error_response:
                error_headers = getattr(error_response, "headers", None)
            raise OpenAIError(
                status_code=status_code, message=error_text, headers=error_headers
            )

    async def acompletion(
        self,
        data: dict,
        model: str,
        model_response: ModelResponse,
        logging_obj: LiteLLMLoggingObj,
        timeout: Union[float, httpx.Timeout],
        api_key: Optional[str] = None,
        api_base: Optional[str] = None,
        api_version: Optional[str] = None,
        organization: Optional[str] = None,
        client=None,
        max_retries=None,
        headers=None,
        drop_params: Optional[bool] = None,
        stream_options: Optional[dict] = None,
        fake_stream: bool = False,
    ):
        response = None
        for _ in range(
            2
        ):  # if call fails due to alternating messages, retry with reformatted message
            try:
                openai_aclient: AsyncOpenAI = self._get_openai_client(  # type: ignore
                    is_async=True,
                    api_key=api_key,
                    api_base=api_base,
                    api_version=api_version,
                    timeout=timeout,
                    max_retries=max_retries,
                    organization=organization,
                    client=client,
                )

                ## LOGGING
                logging_obj.pre_call(
                    input=data["messages"],
                    api_key=openai_aclient.api_key,
                    additional_args={
                        "headers": {
                            "Authorization": f"Bearer {openai_aclient.api_key}"
                        },
                        "api_base": openai_aclient._base_url._uri_reference,
                        "acompletion": True,
                        "complete_input_dict": data,
                    },
                )

                headers, response = await self.make_openai_chat_completion_request(
                    openai_aclient=openai_aclient, data=data, timeout=timeout
                )
                stringified_response = response.model_dump()

                logging_obj.post_call(
                    input=data["messages"],
                    api_key=api_key,
                    original_response=stringified_response,
                    additional_args={"complete_input_dict": data},
                )
                logging_obj.model_call_details["response_headers"] = headers
                final_response_obj = convert_to_model_response_object(
                    response_object=stringified_response,
                    model_response_object=model_response,
                    hidden_params={"headers": headers},
                    _response_headers=headers,
                )

                if fake_stream is True:
                    return self.mock_streaming(
                        response=cast(ModelResponse, final_response_obj),
                        logging_obj=logging_obj,
                        model=model,
                        stream_options=stream_options,
                    )

                return final_response_obj
            except openai.UnprocessableEntityError as e:
                ## check if body contains unprocessable params - related issue https://github.com/BerriAI/litellm/issues/4800
                if litellm.drop_params is True or drop_params is True:
                    data = drop_params_from_unprocessable_entity_error(e, data)
                else:
                    raise e
                # e.message
            except Exception as e:
                exception_response = getattr(e, "response", None)
                status_code = getattr(e, "status_code", 500)
                error_headers = getattr(e, "headers", None)
                if error_headers is None and exception_response:
                    error_headers = getattr(exception_response, "headers", None)

                raise OpenAIError(
                    status_code=status_code, message=str(e), headers=error_headers
                )

    def streaming(
        self,
        logging_obj,
        timeout: Union[float, httpx.Timeout],
        data: dict,
        model: str,
        api_key: Optional[str] = None,
        api_base: Optional[str] = None,
        api_version: Optional[str] = None,
        organization: Optional[str] = None,
        client=None,
        max_retries=None,
        headers=None,
        stream_options: Optional[dict] = None,
    ):
        data["stream"] = True
        if stream_options is not None:
            data["stream_options"] = stream_options

        openai_client: OpenAI = self._get_openai_client(  # type: ignore
            is_async=False,
            api_key=api_key,
            api_base=api_base,
            api_version=api_version,
            timeout=timeout,
            max_retries=max_retries,
            organization=organization,
            client=client,
        )
        ## LOGGING
        logging_obj.pre_call(
            input=data["messages"],
            api_key=api_key,
            additional_args={
                "headers": {"Authorization": f"Bearer {openai_client.api_key}"},
                "api_base": openai_client._base_url._uri_reference,
                "acompletion": False,
                "complete_input_dict": data,
            },
        )
        headers, response = self.make_sync_openai_chat_completion_request(
            openai_client=openai_client,
            data=data,
            timeout=timeout,
        )

        logging_obj.model_call_details["response_headers"] = headers
        streamwrapper = CustomStreamWrapper(
            completion_stream=response,
            model=model,
            custom_llm_provider="openai",
            logging_obj=logging_obj,
            stream_options=data.get("stream_options", None),
            _response_headers=headers,
        )
        return streamwrapper

    async def async_streaming(
        self,
        timeout: Union[float, httpx.Timeout],
        data: dict,
        model: str,
        logging_obj: LiteLLMLoggingObj,
        api_key: Optional[str] = None,
        api_base: Optional[str] = None,
        api_version: Optional[str] = None,
        organization: Optional[str] = None,
        client=None,
        max_retries=None,
        headers=None,
        drop_params: Optional[bool] = None,
        stream_options: Optional[dict] = None,
    ):
        response = None
        data["stream"] = True
        if stream_options is not None:
            data["stream_options"] = stream_options
        for _ in range(2):
            try:
                openai_aclient: AsyncOpenAI = self._get_openai_client(  # type: ignore
                    is_async=True,
                    api_key=api_key,
                    api_base=api_base,
                    api_version=api_version,
                    timeout=timeout,
                    max_retries=max_retries,
                    organization=organization,
                    client=client,
                )
                ## LOGGING
                logging_obj.pre_call(
                    input=data["messages"],
                    api_key=api_key,
                    additional_args={
                        "headers": headers,
                        "api_base": api_base,
                        "acompletion": True,
                        "complete_input_dict": data,
                    },
                )

                headers, response = await self.make_openai_chat_completion_request(
                    openai_aclient=openai_aclient, data=data, timeout=timeout
                )
                logging_obj.model_call_details["response_headers"] = headers
                streamwrapper = CustomStreamWrapper(
                    completion_stream=response,
                    model=model,
                    custom_llm_provider="openai",
                    logging_obj=logging_obj,
                    stream_options=data.get("stream_options", None),
                    _response_headers=headers,
                )
                return streamwrapper
            except openai.UnprocessableEntityError as e:
                ## check if body contains unprocessable params - related issue https://github.com/BerriAI/litellm/issues/4800
                if litellm.drop_params is True or drop_params is True:
                    data = drop_params_from_unprocessable_entity_error(e, data)
                else:
                    raise e
            except (
                Exception
            ) as e:  # need to exception handle here. async exceptions don't get caught in sync functions.

                if isinstance(e, OpenAIError):
                    raise e

                error_headers = getattr(e, "headers", None)
                status_code = getattr(e, "status_code", 500)
                error_response = getattr(e, "response", None)
                if error_headers is None and error_response:
                    error_headers = getattr(error_response, "headers", None)
                if response is not None and hasattr(response, "text"):
                    raise OpenAIError(
                        status_code=status_code,
                        message=f"{str(e)}\n\nOriginal Response: {response.text}",  # type: ignore
                        headers=error_headers,
                    )
                else:
                    if type(e).__name__ == "ReadTimeout":
                        raise OpenAIError(
                            status_code=408,
                            message=f"{type(e).__name__}",
                            headers=error_headers,
                        )
                    elif hasattr(e, "status_code"):
                        raise OpenAIError(
                            status_code=getattr(e, "status_code", 500),
                            message=str(e),
                            headers=error_headers,
                        )
                    else:
                        raise OpenAIError(
                            status_code=500, message=f"{str(e)}", headers=error_headers
                        )

    # Embedding
    async def make_openai_embedding_request(
        self,
        openai_aclient: AsyncOpenAI,
        data: dict,
        timeout: Union[float, httpx.Timeout],
    ):
        """
        Helper to:
        - call embeddings.create.with_raw_response when litellm.return_response_headers is True
        - call embeddings.create by default
        """
        try:
            raw_response = await openai_aclient.embeddings.with_raw_response.create(
                **data, timeout=timeout
            )  # type: ignore
            headers = dict(raw_response.headers)
            response = raw_response.parse()
            return headers, response
        except Exception as e:
            raise e

    def make_sync_openai_embedding_request(
        self,
        openai_client: OpenAI,
        data: dict,
        timeout: Union[float, httpx.Timeout],
    ):
        """
        Helper to:
        - call embeddings.create.with_raw_response when litellm.return_response_headers is True
        - call embeddings.create by default
        """
        try:
            raw_response = openai_client.embeddings.with_raw_response.create(
                **data, timeout=timeout
            )  # type: ignore

            headers = dict(raw_response.headers)
            response = raw_response.parse()
            return headers, response
        except Exception as e:
            raise e

    async def aembedding(
        self,
        input: list,
        data: dict,
        model_response: EmbeddingResponse,
        timeout: float,
        logging_obj: LiteLLMLoggingObj,
        api_key: Optional[str] = None,
        api_base: Optional[str] = None,
        client: Optional[AsyncOpenAI] = None,
        max_retries=None,
    ):
        try:
            openai_aclient: AsyncOpenAI = self._get_openai_client(  # type: ignore
                is_async=True,
                api_key=api_key,
                api_base=api_base,
                timeout=timeout,
                max_retries=max_retries,
                client=client,
            )
            headers, response = await self.make_openai_embedding_request(
                openai_aclient=openai_aclient, data=data, timeout=timeout
            )
            logging_obj.model_call_details["response_headers"] = headers
            stringified_response = response.model_dump()
            ## LOGGING
            logging_obj.post_call(
                input=input,
                api_key=api_key,
                additional_args={"complete_input_dict": data},
                original_response=stringified_response,
            )
            returned_response: EmbeddingResponse = convert_to_model_response_object(
                response_object=stringified_response,
                model_response_object=model_response,
                response_type="embedding",
                _response_headers=headers,
            )  # type: ignore
            return returned_response
        except OpenAIError as e:
            ## LOGGING
            logging_obj.post_call(
                input=input,
                api_key=api_key,
                additional_args={"complete_input_dict": data},
                original_response=str(e),
            )
            raise e
        except Exception as e:
            ## LOGGING
            logging_obj.post_call(
                input=input,
                api_key=api_key,
                additional_args={"complete_input_dict": data},
                original_response=str(e),
            )
            status_code = getattr(e, "status_code", 500)
            error_headers = getattr(e, "headers", None)
            error_text = getattr(e, "text", str(e))
            error_response = getattr(e, "response", None)
            if error_headers is None and error_response:
                error_headers = getattr(error_response, "headers", None)
            raise OpenAIError(
                status_code=status_code, message=error_text, headers=error_headers
            )

    def embedding(  # type: ignore
        self,
        model: str,
        input: list,
        timeout: float,
        logging_obj,
        model_response: EmbeddingResponse,
        optional_params: dict,
        api_key: Optional[str] = None,
        api_base: Optional[str] = None,
        client=None,
        aembedding=None,
        max_retries: Optional[int] = None,
    ) -> EmbeddingResponse:
        super().embedding()
        try:
            model = model
            data = {"model": model, "input": input, **optional_params}
            max_retries = max_retries or litellm.DEFAULT_MAX_RETRIES
            if not isinstance(max_retries, int):
                raise OpenAIError(status_code=422, message="max retries must be an int")
            ## LOGGING
            logging_obj.pre_call(
                input=input,
                api_key=api_key,
                additional_args={"complete_input_dict": data, "api_base": api_base},
            )

            if aembedding is True:
                return self.aembedding(  # type: ignore
                    data=data,
                    input=input,
                    logging_obj=logging_obj,
                    model_response=model_response,
                    api_base=api_base,
                    api_key=api_key,
                    timeout=timeout,
                    client=client,
                    max_retries=max_retries,
                )

            openai_client: OpenAI = self._get_openai_client(  # type: ignore
                is_async=False,
                api_key=api_key,
                api_base=api_base,
                timeout=timeout,
                max_retries=max_retries,
                client=client,
            )

            ## embedding CALL
            headers: Optional[Dict] = None
            headers, sync_embedding_response = self.make_sync_openai_embedding_request(
                openai_client=openai_client, data=data, timeout=timeout
            )  # type: ignore

            ## LOGGING
            logging_obj.model_call_details["response_headers"] = headers
            logging_obj.post_call(
                input=input,
                api_key=api_key,
                additional_args={"complete_input_dict": data},
                original_response=sync_embedding_response,
            )
            response: EmbeddingResponse = convert_to_model_response_object(
                response_object=sync_embedding_response.model_dump(),
                model_response_object=model_response,
                _response_headers=headers,
                response_type="embedding",
            )  # type: ignore
            return response
        except OpenAIError as e:
            raise e
        except Exception as e:
            status_code = getattr(e, "status_code", 500)
            error_headers = getattr(e, "headers", None)
            error_text = getattr(e, "text", str(e))
            error_response = getattr(e, "response", None)
            if error_headers is None and error_response:
                error_headers = getattr(error_response, "headers", None)
            raise OpenAIError(
                status_code=status_code, message=error_text, headers=error_headers
            )

    async def aimage_generation(
        self,
        prompt: str,
        data: dict,
        model_response: ModelResponse,
        timeout: float,
        logging_obj: Any,
        api_key: Optional[str] = None,
        api_base: Optional[str] = None,
        client=None,
        max_retries=None,
    ):
        response = None
        try:

            openai_aclient = self._get_openai_client(
                is_async=True,
                api_key=api_key,
                api_base=api_base,
                timeout=timeout,
                max_retries=max_retries,
                client=client,
            )

            response = await openai_aclient.images.generate(**data, timeout=timeout)  # type: ignore
            stringified_response = response.model_dump()
            ## LOGGING
            logging_obj.post_call(
                input=prompt,
                api_key=api_key,
                additional_args={"complete_input_dict": data},
                original_response=stringified_response,
            )
            return convert_to_model_response_object(response_object=stringified_response, model_response_object=model_response, response_type="image_generation")  # type: ignore
        except Exception as e:
            ## LOGGING
            logging_obj.post_call(
                input=prompt,
                api_key=api_key,
                original_response=str(e),
            )
            raise e

    def image_generation(
        self,
        model: Optional[str],
        prompt: str,
        timeout: float,
        optional_params: dict,
        logging_obj: Any,
        api_key: Optional[str] = None,
        api_base: Optional[str] = None,
        model_response: Optional[ImageResponse] = None,
        client=None,
        aimg_generation=None,
    ) -> ImageResponse:
        data = {}
        try:
            model = model
            data = {"model": model, "prompt": prompt, **optional_params}
            max_retries = data.pop("max_retries", 2)
            if not isinstance(max_retries, int):
                raise OpenAIError(status_code=422, message="max retries must be an int")

            if aimg_generation is True:
                return self.aimage_generation(data=data, prompt=prompt, logging_obj=logging_obj, model_response=model_response, api_base=api_base, api_key=api_key, timeout=timeout, client=client, max_retries=max_retries)  # type: ignore

            openai_client: OpenAI = self._get_openai_client(  # type: ignore
                is_async=False,
                api_key=api_key,
                api_base=api_base,
                timeout=timeout,
                max_retries=max_retries,
                client=client,
            )

            ## LOGGING
            logging_obj.pre_call(
                input=prompt,
                api_key=openai_client.api_key,
                additional_args={
                    "headers": {"Authorization": f"Bearer {openai_client.api_key}"},
                    "api_base": openai_client._base_url._uri_reference,
                    "acompletion": True,
                    "complete_input_dict": data,
                },
            )

            ## COMPLETION CALL
            _response = openai_client.images.generate(**data, timeout=timeout)  # type: ignore

            response = _response.model_dump()
            ## LOGGING
            logging_obj.post_call(
                input=prompt,
                api_key=api_key,
                additional_args={"complete_input_dict": data},
                original_response=response,
            )
            return convert_to_model_response_object(response_object=response, model_response_object=model_response, response_type="image_generation")  # type: ignore
        except OpenAIError as e:

            ## LOGGING
            logging_obj.post_call(
                input=prompt,
                api_key=api_key,
                additional_args={"complete_input_dict": data},
                original_response=str(e),
            )
            raise e
        except Exception as e:
            ## LOGGING
            logging_obj.post_call(
                input=prompt,
                api_key=api_key,
                additional_args={"complete_input_dict": data},
                original_response=str(e),
            )
            if hasattr(e, "status_code"):
                raise OpenAIError(
                    status_code=getattr(e, "status_code", 500), message=str(e)
                )
            else:
                raise OpenAIError(status_code=500, message=str(e))

    def audio_speech(
        self,
        model: str,
        input: str,
        voice: str,
        optional_params: dict,
        api_key: Optional[str],
        api_base: Optional[str],
        organization: Optional[str],
        project: Optional[str],
        max_retries: int,
        timeout: Union[float, httpx.Timeout],
        aspeech: Optional[bool] = None,
        client=None,
    ) -> HttpxBinaryResponseContent:

        if aspeech is not None and aspeech is True:
            return self.async_audio_speech(
                model=model,
                input=input,
                voice=voice,
                optional_params=optional_params,
                api_key=api_key,
                api_base=api_base,
                organization=organization,
                project=project,
                max_retries=max_retries,
                timeout=timeout,
                client=client,
            )  # type: ignore

        openai_client = self._get_openai_client(
            is_async=False,
            api_key=api_key,
            api_base=api_base,
            timeout=timeout,
            max_retries=max_retries,
            client=client,
        )

        response = cast(OpenAI, openai_client).audio.speech.create(
            model=model,
            voice=voice,  # type: ignore
            input=input,
            **optional_params,
        )
        return HttpxBinaryResponseContent(response=response.response)

    async def async_audio_speech(
        self,
        model: str,
        input: str,
        voice: str,
        optional_params: dict,
        api_key: Optional[str],
        api_base: Optional[str],
        organization: Optional[str],
        project: Optional[str],
        max_retries: int,
        timeout: Union[float, httpx.Timeout],
        client=None,
    ) -> HttpxBinaryResponseContent:

        openai_client = cast(
            AsyncOpenAI,
            self._get_openai_client(
                is_async=True,
                api_key=api_key,
                api_base=api_base,
                timeout=timeout,
                max_retries=max_retries,
                client=client,
            ),
        )

        response = await openai_client.audio.speech.create(
            model=model,
            voice=voice,  # type: ignore
            input=input,
            **optional_params,
        )

        return HttpxBinaryResponseContent(response=response.response)


class OpenAIFilesAPI(BaseLLM):
    """
    OpenAI methods to support for batches
    - create_file()
    - retrieve_file()
    - list_files()
    - delete_file()
    - file_content()
    - update_file()
    """

    def __init__(self) -> None:
        super().__init__()

    def get_openai_client(
        self,
        api_key: Optional[str],
        api_base: Optional[str],
        timeout: Union[float, httpx.Timeout],
        max_retries: Optional[int],
        organization: Optional[str],
        client: Optional[Union[OpenAI, AsyncOpenAI]] = None,
        _is_async: bool = False,
    ) -> Optional[Union[OpenAI, AsyncOpenAI]]:
        received_args = locals()
        openai_client: Optional[Union[OpenAI, AsyncOpenAI]] = None
        if client is None:
            data = {}
            for k, v in received_args.items():
                if k == "self" or k == "client" or k == "_is_async":
                    pass
                elif k == "api_base" and v is not None:
                    data["base_url"] = v
                elif v is not None:
                    data[k] = v
            if _is_async is True:
                openai_client = AsyncOpenAI(**data)
            else:
                openai_client = OpenAI(**data)  # type: ignore
        else:
            openai_client = client

        return openai_client

    async def acreate_file(
        self,
        create_file_data: CreateFileRequest,
        openai_client: AsyncOpenAI,
    ) -> FileObject:
        response = await openai_client.files.create(**create_file_data)
        return response

    def create_file(
        self,
        _is_async: bool,
        create_file_data: CreateFileRequest,
        api_base: str,
        api_key: Optional[str],
        timeout: Union[float, httpx.Timeout],
        max_retries: Optional[int],
        organization: Optional[str],
        client: Optional[Union[OpenAI, AsyncOpenAI]] = None,
    ) -> Union[FileObject, Coroutine[Any, Any, FileObject]]:
        openai_client: Optional[Union[OpenAI, AsyncOpenAI]] = self.get_openai_client(
            api_key=api_key,
            api_base=api_base,
            timeout=timeout,
            max_retries=max_retries,
            organization=organization,
            client=client,
            _is_async=_is_async,
        )
        if openai_client is None:
            raise ValueError(
                "OpenAI client is not initialized. Make sure api_key is passed or OPENAI_API_KEY is set in the environment."
            )

        if _is_async is True:
            if not isinstance(openai_client, AsyncOpenAI):
                raise ValueError(
                    "OpenAI client is not an instance of AsyncOpenAI. Make sure you passed an AsyncOpenAI client."
                )
            return self.acreate_file(  # type: ignore
                create_file_data=create_file_data, openai_client=openai_client
            )
        response = openai_client.files.create(**create_file_data)
        return response

    async def afile_content(
        self,
        file_content_request: FileContentRequest,
        openai_client: AsyncOpenAI,
    ) -> HttpxBinaryResponseContent:
        response = await openai_client.files.content(**file_content_request)
        return HttpxBinaryResponseContent(response=response.response)

    def file_content(
        self,
        _is_async: bool,
        file_content_request: FileContentRequest,
        api_base: str,
        api_key: Optional[str],
        timeout: Union[float, httpx.Timeout],
        max_retries: Optional[int],
        organization: Optional[str],
        client: Optional[Union[OpenAI, AsyncOpenAI]] = None,
    ) -> Union[
        HttpxBinaryResponseContent, Coroutine[Any, Any, HttpxBinaryResponseContent]
    ]:
        openai_client: Optional[Union[OpenAI, AsyncOpenAI]] = self.get_openai_client(
            api_key=api_key,
            api_base=api_base,
            timeout=timeout,
            max_retries=max_retries,
            organization=organization,
            client=client,
            _is_async=_is_async,
        )
        if openai_client is None:
            raise ValueError(
                "OpenAI client is not initialized. Make sure api_key is passed or OPENAI_API_KEY is set in the environment."
            )

        if _is_async is True:
            if not isinstance(openai_client, AsyncOpenAI):
                raise ValueError(
                    "OpenAI client is not an instance of AsyncOpenAI. Make sure you passed an AsyncOpenAI client."
                )
            return self.afile_content(  # type: ignore
                file_content_request=file_content_request,
                openai_client=openai_client,
            )
        response = cast(OpenAI, openai_client).files.content(**file_content_request)

        return HttpxBinaryResponseContent(response=response.response)

    async def aretrieve_file(
        self,
        file_id: str,
        openai_client: AsyncOpenAI,
    ) -> FileObject:
        response = await openai_client.files.retrieve(file_id=file_id)
        return response

    def retrieve_file(
        self,
        _is_async: bool,
        file_id: str,
        api_base: str,
        api_key: Optional[str],
        timeout: Union[float, httpx.Timeout],
        max_retries: Optional[int],
        organization: Optional[str],
        client: Optional[Union[OpenAI, AsyncOpenAI]] = None,
    ):
        openai_client: Optional[Union[OpenAI, AsyncOpenAI]] = self.get_openai_client(
            api_key=api_key,
            api_base=api_base,
            timeout=timeout,
            max_retries=max_retries,
            organization=organization,
            client=client,
            _is_async=_is_async,
        )
        if openai_client is None:
            raise ValueError(
                "OpenAI client is not initialized. Make sure api_key is passed or OPENAI_API_KEY is set in the environment."
            )

        if _is_async is True:
            if not isinstance(openai_client, AsyncOpenAI):
                raise ValueError(
                    "OpenAI client is not an instance of AsyncOpenAI. Make sure you passed an AsyncOpenAI client."
                )
            return self.aretrieve_file(  # type: ignore
                file_id=file_id,
                openai_client=openai_client,
            )
        response = openai_client.files.retrieve(file_id=file_id)

        return response

    async def adelete_file(
        self,
        file_id: str,
        openai_client: AsyncOpenAI,
    ) -> FileDeleted:
        response = await openai_client.files.delete(file_id=file_id)
        return response

    def delete_file(
        self,
        _is_async: bool,
        file_id: str,
        api_base: str,
        api_key: Optional[str],
        timeout: Union[float, httpx.Timeout],
        max_retries: Optional[int],
        organization: Optional[str],
        client: Optional[Union[OpenAI, AsyncOpenAI]] = None,
    ):
        openai_client: Optional[Union[OpenAI, AsyncOpenAI]] = self.get_openai_client(
            api_key=api_key,
            api_base=api_base,
            timeout=timeout,
            max_retries=max_retries,
            organization=organization,
            client=client,
            _is_async=_is_async,
        )
        if openai_client is None:
            raise ValueError(
                "OpenAI client is not initialized. Make sure api_key is passed or OPENAI_API_KEY is set in the environment."
            )

        if _is_async is True:
            if not isinstance(openai_client, AsyncOpenAI):
                raise ValueError(
                    "OpenAI client is not an instance of AsyncOpenAI. Make sure you passed an AsyncOpenAI client."
                )
            return self.adelete_file(  # type: ignore
                file_id=file_id,
                openai_client=openai_client,
            )
        response = openai_client.files.delete(file_id=file_id)

        return response

    async def alist_files(
        self,
        openai_client: AsyncOpenAI,
        purpose: Optional[str] = None,
    ):
        if isinstance(purpose, str):
            response = await openai_client.files.list(purpose=purpose)
        else:
            response = await openai_client.files.list()
        return response

    def list_files(
        self,
        _is_async: bool,
        api_base: str,
        api_key: Optional[str],
        timeout: Union[float, httpx.Timeout],
        max_retries: Optional[int],
        organization: Optional[str],
        purpose: Optional[str] = None,
        client: Optional[Union[OpenAI, AsyncOpenAI]] = None,
    ):
        openai_client: Optional[Union[OpenAI, AsyncOpenAI]] = self.get_openai_client(
            api_key=api_key,
            api_base=api_base,
            timeout=timeout,
            max_retries=max_retries,
            organization=organization,
            client=client,
            _is_async=_is_async,
        )
        if openai_client is None:
            raise ValueError(
                "OpenAI client is not initialized. Make sure api_key is passed or OPENAI_API_KEY is set in the environment."
            )

        if _is_async is True:
            if not isinstance(openai_client, AsyncOpenAI):
                raise ValueError(
                    "OpenAI client is not an instance of AsyncOpenAI. Make sure you passed an AsyncOpenAI client."
                )
            return self.alist_files(  # type: ignore
                purpose=purpose,
                openai_client=openai_client,
            )

        if isinstance(purpose, str):
            response = openai_client.files.list(purpose=purpose)
        else:
            response = openai_client.files.list()

        return response


class OpenAIBatchesAPI(BaseLLM):
    """
    OpenAI methods to support for batches
    - create_batch()
    - retrieve_batch()
    - cancel_batch()
    - list_batch()
    """

    def __init__(self) -> None:
        super().__init__()

    def get_openai_client(
        self,
        api_key: Optional[str],
        api_base: Optional[str],
        timeout: Union[float, httpx.Timeout],
        max_retries: Optional[int],
        organization: Optional[str],
        client: Optional[Union[OpenAI, AsyncOpenAI]] = None,
        _is_async: bool = False,
    ) -> Optional[Union[OpenAI, AsyncOpenAI]]:
        received_args = locals()
        openai_client: Optional[Union[OpenAI, AsyncOpenAI]] = None
        if client is None:
            data = {}
            for k, v in received_args.items():
                if k == "self" or k == "client" or k == "_is_async":
                    pass
                elif k == "api_base" and v is not None:
                    data["base_url"] = v
                elif v is not None:
                    data[k] = v
            if _is_async is True:
                openai_client = AsyncOpenAI(**data)
            else:
                openai_client = OpenAI(**data)  # type: ignore
        else:
            openai_client = client

        return openai_client

    async def acreate_batch(
        self,
        create_batch_data: CreateBatchRequest,
        openai_client: AsyncOpenAI,
    ) -> Batch:
        response = await openai_client.batches.create(**create_batch_data)
        return response

    def create_batch(
        self,
        _is_async: bool,
        create_batch_data: CreateBatchRequest,
        api_key: Optional[str],
        api_base: Optional[str],
        timeout: Union[float, httpx.Timeout],
        max_retries: Optional[int],
        organization: Optional[str],
        client: Optional[Union[OpenAI, AsyncOpenAI]] = None,
    ) -> Union[Batch, Coroutine[Any, Any, Batch]]:
        openai_client: Optional[Union[OpenAI, AsyncOpenAI]] = self.get_openai_client(
            api_key=api_key,
            api_base=api_base,
            timeout=timeout,
            max_retries=max_retries,
            organization=organization,
            client=client,
            _is_async=_is_async,
        )
        if openai_client is None:
            raise ValueError(
                "OpenAI client is not initialized. Make sure api_key is passed or OPENAI_API_KEY is set in the environment."
            )

        if _is_async is True:
            if not isinstance(openai_client, AsyncOpenAI):
                raise ValueError(
                    "OpenAI client is not an instance of AsyncOpenAI. Make sure you passed an AsyncOpenAI client."
                )
            return self.acreate_batch(  # type: ignore
                create_batch_data=create_batch_data, openai_client=openai_client
            )
        response = openai_client.batches.create(**create_batch_data)
        return response

    async def aretrieve_batch(
        self,
        retrieve_batch_data: RetrieveBatchRequest,
        openai_client: AsyncOpenAI,
    ) -> Batch:
        verbose_logger.debug("retrieving batch, args= %s", retrieve_batch_data)
        response = await openai_client.batches.retrieve(**retrieve_batch_data)
        return response

    def retrieve_batch(
        self,
        _is_async: bool,
        retrieve_batch_data: RetrieveBatchRequest,
        api_key: Optional[str],
        api_base: Optional[str],
        timeout: Union[float, httpx.Timeout],
        max_retries: Optional[int],
        organization: Optional[str],
        client: Optional[OpenAI] = None,
    ):
        openai_client: Optional[Union[OpenAI, AsyncOpenAI]] = self.get_openai_client(
            api_key=api_key,
            api_base=api_base,
            timeout=timeout,
            max_retries=max_retries,
            organization=organization,
            client=client,
            _is_async=_is_async,
        )
        if openai_client is None:
            raise ValueError(
                "OpenAI client is not initialized. Make sure api_key is passed or OPENAI_API_KEY is set in the environment."
            )

        if _is_async is True:
            if not isinstance(openai_client, AsyncOpenAI):
                raise ValueError(
                    "OpenAI client is not an instance of AsyncOpenAI. Make sure you passed an AsyncOpenAI client."
                )
            return self.aretrieve_batch(  # type: ignore
                retrieve_batch_data=retrieve_batch_data, openai_client=openai_client
            )
        response = openai_client.batches.retrieve(**retrieve_batch_data)
        return response

    async def acancel_batch(
        self,
        cancel_batch_data: CancelBatchRequest,
        openai_client: AsyncOpenAI,
    ) -> Batch:
        verbose_logger.debug("async cancelling batch, args= %s", cancel_batch_data)
        response = await openai_client.batches.cancel(**cancel_batch_data)
        return response

    def cancel_batch(
        self,
        _is_async: bool,
        cancel_batch_data: CancelBatchRequest,
        api_key: Optional[str],
        api_base: Optional[str],
        timeout: Union[float, httpx.Timeout],
        max_retries: Optional[int],
        organization: Optional[str],
        client: Optional[OpenAI] = None,
    ):
        openai_client: Optional[Union[OpenAI, AsyncOpenAI]] = self.get_openai_client(
            api_key=api_key,
            api_base=api_base,
            timeout=timeout,
            max_retries=max_retries,
            organization=organization,
            client=client,
            _is_async=_is_async,
        )
        if openai_client is None:
            raise ValueError(
                "OpenAI client is not initialized. Make sure api_key is passed or OPENAI_API_KEY is set in the environment."
            )

        if _is_async is True:
            if not isinstance(openai_client, AsyncOpenAI):
                raise ValueError(
                    "OpenAI client is not an instance of AsyncOpenAI. Make sure you passed an AsyncOpenAI client."
                )
            return self.acancel_batch(  # type: ignore
                cancel_batch_data=cancel_batch_data, openai_client=openai_client
            )

        response = openai_client.batches.cancel(**cancel_batch_data)
        return response

    async def alist_batches(
        self,
        openai_client: AsyncOpenAI,
        after: Optional[str] = None,
        limit: Optional[int] = None,
    ):
        verbose_logger.debug("listing batches, after= %s, limit= %s", after, limit)
        response = await openai_client.batches.list(after=after, limit=limit)  # type: ignore
        return response

    def list_batches(
        self,
        _is_async: bool,
        api_key: Optional[str],
        api_base: Optional[str],
        timeout: Union[float, httpx.Timeout],
        max_retries: Optional[int],
        organization: Optional[str],
        after: Optional[str] = None,
        limit: Optional[int] = None,
        client: Optional[OpenAI] = None,
    ):
        openai_client: Optional[Union[OpenAI, AsyncOpenAI]] = self.get_openai_client(
            api_key=api_key,
            api_base=api_base,
            timeout=timeout,
            max_retries=max_retries,
            organization=organization,
            client=client,
            _is_async=_is_async,
        )
        if openai_client is None:
            raise ValueError(
                "OpenAI client is not initialized. Make sure api_key is passed or OPENAI_API_KEY is set in the environment."
            )

        if _is_async is True:
            if not isinstance(openai_client, AsyncOpenAI):
                raise ValueError(
                    "OpenAI client is not an instance of AsyncOpenAI. Make sure you passed an AsyncOpenAI client."
                )
            return self.alist_batches(  # type: ignore
                openai_client=openai_client, after=after, limit=limit
            )
        response = openai_client.batches.list(after=after, limit=limit)  # type: ignore
        return response


class OpenAIAssistantsAPI(BaseLLM):
    def __init__(self) -> None:
        super().__init__()

    def get_openai_client(
        self,
        api_key: Optional[str],
        api_base: Optional[str],
        timeout: Union[float, httpx.Timeout],
        max_retries: Optional[int],
        organization: Optional[str],
        client: Optional[OpenAI] = None,
    ) -> OpenAI:
        received_args = locals()
        if client is None:
            data = {}
            for k, v in received_args.items():
                if k == "self" or k == "client":
                    pass
                elif k == "api_base" and v is not None:
                    data["base_url"] = v
                elif v is not None:
                    data[k] = v
            openai_client = OpenAI(**data)  # type: ignore
        else:
            openai_client = client

        return openai_client

    def async_get_openai_client(
        self,
        api_key: Optional[str],
        api_base: Optional[str],
        timeout: Union[float, httpx.Timeout],
        max_retries: Optional[int],
        organization: Optional[str],
        client: Optional[AsyncOpenAI] = None,
    ) -> AsyncOpenAI:
        received_args = locals()
        if client is None:
            data = {}
            for k, v in received_args.items():
                if k == "self" or k == "client":
                    pass
                elif k == "api_base" and v is not None:
                    data["base_url"] = v
                elif v is not None:
                    data[k] = v
            openai_client = AsyncOpenAI(**data)  # type: ignore
        else:
            openai_client = client

        return openai_client

    ### ASSISTANTS ###

    async def async_get_assistants(
        self,
        api_key: Optional[str],
        api_base: Optional[str],
        timeout: Union[float, httpx.Timeout],
        max_retries: Optional[int],
        organization: Optional[str],
        client: Optional[AsyncOpenAI],
<<<<<<< HEAD
        order: Optional[str] = "desc",
        limit: Optional[int] = 20,
        before: Optional[str] = None,
        after: Optional[str] = None,
=======
>>>>>>> f770dd0c
    ) -> AsyncCursorPage[Assistant]:
        openai_client = self.async_get_openai_client(
            api_key=api_key,
            api_base=api_base,
            timeout=timeout,
            max_retries=max_retries,
            organization=organization,
            client=client,
        )
<<<<<<< HEAD
        request_params = {
            "order": order,
            "limit": limit,
        }
        if before:
            request_params["before"] = before
        if after:
            request_params["after"] = after

        response = await openai_client.beta.assistants.list(**request_params)  # type: ignore
=======

        response = await openai_client.beta.assistants.list()
>>>>>>> f770dd0c

        return response

    # fmt: off

    @overload
    def get_assistants(
        self, 
        api_key: Optional[str],
        api_base: Optional[str],
        timeout: Union[float, httpx.Timeout],
        max_retries: Optional[int],
        organization: Optional[str],
        client: Optional[AsyncOpenAI],
        aget_assistants: Literal[True], 
    ) -> Coroutine[None, None, AsyncCursorPage[Assistant]]:
        ...

    @overload
    def get_assistants(
        self, 
        api_key: Optional[str],
        api_base: Optional[str],
        timeout: Union[float, httpx.Timeout],
        max_retries: Optional[int],
        organization: Optional[str],
        client: Optional[OpenAI],
        aget_assistants: Optional[Literal[False]], 
    ) -> SyncCursorPage[Assistant]: 
        ...

    # fmt: on

    def get_assistants(
        self,
        api_key: Optional[str],
        api_base: Optional[str],
        timeout: Union[float, httpx.Timeout],
        max_retries: Optional[int],
        organization: Optional[str],
        client=None,
        aget_assistants=None,
<<<<<<< HEAD
        order: Optional[str] = "desc",
        limit: Optional[int] = 20,
        before: Optional[str] = None,
        after: Optional[str] = None,
=======
>>>>>>> f770dd0c
    ):
        if aget_assistants is not None and aget_assistants is True:
            return self.async_get_assistants(
                api_key=api_key,
                api_base=api_base,
                timeout=timeout,
                max_retries=max_retries,
                organization=organization,
                client=client,
            )
        openai_client = self.get_openai_client(
            api_key=api_key,
            api_base=api_base,
            timeout=timeout,
            max_retries=max_retries,
            organization=organization,
            client=client,
        )

<<<<<<< HEAD
        request_params = {
            "order": order,
            "limit": limit,
        }

        if before:
            request_params["before"] = before
        if after:
            request_params["after"] = after

        response = openai_client.beta.assistants.list(**request_params)  # type: ignore
=======
        response = openai_client.beta.assistants.list()
>>>>>>> f770dd0c

        return response

    # Create Assistant
    async def async_create_assistants(
        self,
        api_key: Optional[str],
        api_base: Optional[str],
        timeout: Union[float, httpx.Timeout],
        max_retries: Optional[int],
        organization: Optional[str],
        client: Optional[AsyncOpenAI],
        create_assistant_data: dict,
    ) -> Assistant:
        openai_client = self.async_get_openai_client(
            api_key=api_key,
            api_base=api_base,
            timeout=timeout,
            max_retries=max_retries,
            organization=organization,
            client=client,
        )

        response = await openai_client.beta.assistants.create(**create_assistant_data)

        return response

    def create_assistants(
        self,
        api_key: Optional[str],
        api_base: Optional[str],
        timeout: Union[float, httpx.Timeout],
        max_retries: Optional[int],
        organization: Optional[str],
        create_assistant_data: dict,
        client=None,
        async_create_assistants=None,
    ):
        if async_create_assistants is not None and async_create_assistants is True:
            return self.async_create_assistants(
                api_key=api_key,
                api_base=api_base,
                timeout=timeout,
                max_retries=max_retries,
                organization=organization,
                client=client,
                create_assistant_data=create_assistant_data,
            )
        openai_client = self.get_openai_client(
            api_key=api_key,
            api_base=api_base,
            timeout=timeout,
            max_retries=max_retries,
            organization=organization,
            client=client,
        )

        response = openai_client.beta.assistants.create(**create_assistant_data)
        return response

    # Delete Assistant
    async def async_delete_assistant(
        self,
        api_key: Optional[str],
        api_base: Optional[str],
        timeout: Union[float, httpx.Timeout],
        max_retries: Optional[int],
        organization: Optional[str],
        client: Optional[AsyncOpenAI],
        assistant_id: str,
    ) -> AssistantDeleted:
        openai_client = self.async_get_openai_client(
            api_key=api_key,
            api_base=api_base,
            timeout=timeout,
            max_retries=max_retries,
            organization=organization,
            client=client,
        )

        response = await openai_client.beta.assistants.delete(assistant_id=assistant_id)

        return response

    def delete_assistant(
        self,
        api_key: Optional[str],
        api_base: Optional[str],
        timeout: Union[float, httpx.Timeout],
        max_retries: Optional[int],
        organization: Optional[str],
        assistant_id: str,
        client=None,
        async_delete_assistants=None,
    ):
        if async_delete_assistants is not None and async_delete_assistants is True:
            return self.async_delete_assistant(
                api_key=api_key,
                api_base=api_base,
                timeout=timeout,
                max_retries=max_retries,
                organization=organization,
                client=client,
                assistant_id=assistant_id,
            )
        openai_client = self.get_openai_client(
            api_key=api_key,
            api_base=api_base,
            timeout=timeout,
            max_retries=max_retries,
            organization=organization,
            client=client,
        )

        response = openai_client.beta.assistants.delete(assistant_id=assistant_id)
        return response

    ### MESSAGES ###

    async def a_add_message(
        self,
        thread_id: str,
        message_data: dict,
        api_key: Optional[str],
        api_base: Optional[str],
        timeout: Union[float, httpx.Timeout],
        max_retries: Optional[int],
        organization: Optional[str],
        client: Optional[AsyncOpenAI] = None,
    ) -> OpenAIMessage:
        openai_client = self.async_get_openai_client(
            api_key=api_key,
            api_base=api_base,
            timeout=timeout,
            max_retries=max_retries,
            organization=organization,
            client=client,
        )

        thread_message: OpenAIMessage = await openai_client.beta.threads.messages.create(  # type: ignore
            thread_id, **message_data  # type: ignore
        )

        response_obj: Optional[OpenAIMessage] = None
        if getattr(thread_message, "status", None) is None:
            thread_message.status = "completed"
            response_obj = OpenAIMessage(**thread_message.dict())
        else:
            response_obj = OpenAIMessage(**thread_message.dict())
        return response_obj

    # fmt: off

    @overload
    def add_message(
        self, 
        thread_id: str,
        message_data: dict,
        api_key: Optional[str],
        api_base: Optional[str],
        timeout: Union[float, httpx.Timeout],
        max_retries: Optional[int],
        organization: Optional[str],
        client: Optional[AsyncOpenAI],
        a_add_message: Literal[True], 
    ) -> Coroutine[None, None, OpenAIMessage]:
        ...

    @overload
    def add_message(
        self, 
        thread_id: str,
        message_data: dict,
        api_key: Optional[str],
        api_base: Optional[str],
        timeout: Union[float, httpx.Timeout],
        max_retries: Optional[int],
        organization: Optional[str],
        client: Optional[OpenAI],
        a_add_message: Optional[Literal[False]], 
    ) -> OpenAIMessage: 
        ...

    # fmt: on

    def add_message(
        self,
        thread_id: str,
        message_data: dict,
        api_key: Optional[str],
        api_base: Optional[str],
        timeout: Union[float, httpx.Timeout],
        max_retries: Optional[int],
        organization: Optional[str],
        client=None,
        a_add_message: Optional[bool] = None,
    ):
        if a_add_message is not None and a_add_message is True:
            return self.a_add_message(
                thread_id=thread_id,
                message_data=message_data,
                api_key=api_key,
                api_base=api_base,
                timeout=timeout,
                max_retries=max_retries,
                organization=organization,
                client=client,
            )
        openai_client = self.get_openai_client(
            api_key=api_key,
            api_base=api_base,
            timeout=timeout,
            max_retries=max_retries,
            organization=organization,
            client=client,
        )

        thread_message: OpenAIMessage = openai_client.beta.threads.messages.create(  # type: ignore
            thread_id, **message_data  # type: ignore
        )

        response_obj: Optional[OpenAIMessage] = None
        if getattr(thread_message, "status", None) is None:
            thread_message.status = "completed"
            response_obj = OpenAIMessage(**thread_message.dict())
        else:
            response_obj = OpenAIMessage(**thread_message.dict())
        return response_obj

    async def async_get_messages(
        self,
        thread_id: str,
        api_key: Optional[str],
        api_base: Optional[str],
        timeout: Union[float, httpx.Timeout],
        max_retries: Optional[int],
        organization: Optional[str],
        client: Optional[AsyncOpenAI] = None,
    ) -> AsyncCursorPage[OpenAIMessage]:
        openai_client = self.async_get_openai_client(
            api_key=api_key,
            api_base=api_base,
            timeout=timeout,
            max_retries=max_retries,
            organization=organization,
            client=client,
        )

        response = await openai_client.beta.threads.messages.list(thread_id=thread_id)

        return response

    # fmt: off

    @overload
    def get_messages(
        self, 
        thread_id: str,
        api_key: Optional[str],
        api_base: Optional[str],
        timeout: Union[float, httpx.Timeout],
        max_retries: Optional[int],
        organization: Optional[str],
        client: Optional[AsyncOpenAI],
        aget_messages: Literal[True], 
    ) -> Coroutine[None, None, AsyncCursorPage[OpenAIMessage]]:
        ...

    @overload
    def get_messages(
        self, 
        thread_id: str,
        api_key: Optional[str],
        api_base: Optional[str],
        timeout: Union[float, httpx.Timeout],
        max_retries: Optional[int],
        organization: Optional[str],
        client: Optional[OpenAI],
        aget_messages: Optional[Literal[False]], 
    ) -> SyncCursorPage[OpenAIMessage]: 
        ...

    # fmt: on

    def get_messages(
        self,
        thread_id: str,
        api_key: Optional[str],
        api_base: Optional[str],
        timeout: Union[float, httpx.Timeout],
        max_retries: Optional[int],
        organization: Optional[str],
        client=None,
        aget_messages=None,
    ):
        if aget_messages is not None and aget_messages is True:
            return self.async_get_messages(
                thread_id=thread_id,
                api_key=api_key,
                api_base=api_base,
                timeout=timeout,
                max_retries=max_retries,
                organization=organization,
                client=client,
            )
        openai_client = self.get_openai_client(
            api_key=api_key,
            api_base=api_base,
            timeout=timeout,
            max_retries=max_retries,
            organization=organization,
            client=client,
        )

        response = openai_client.beta.threads.messages.list(thread_id=thread_id)

        return response

    ### THREADS ###

    async def async_create_thread(
        self,
        metadata: Optional[dict],
        api_key: Optional[str],
        api_base: Optional[str],
        timeout: Union[float, httpx.Timeout],
        max_retries: Optional[int],
        organization: Optional[str],
        client: Optional[AsyncOpenAI],
        messages: Optional[Iterable[OpenAICreateThreadParamsMessage]],
    ) -> Thread:
        openai_client = self.async_get_openai_client(
            api_key=api_key,
            api_base=api_base,
            timeout=timeout,
            max_retries=max_retries,
            organization=organization,
            client=client,
        )

        data = {}
        if messages is not None:
            data["messages"] = messages  # type: ignore
        if metadata is not None:
            data["metadata"] = metadata  # type: ignore

        message_thread = await openai_client.beta.threads.create(**data)  # type: ignore

        return Thread(**message_thread.dict())

    # fmt: off

    @overload
    def create_thread(
        self, 
        metadata: Optional[dict],
        api_key: Optional[str],
        api_base: Optional[str],
        timeout: Union[float, httpx.Timeout],
        max_retries: Optional[int],
        organization: Optional[str],
        messages: Optional[Iterable[OpenAICreateThreadParamsMessage]],
        client: Optional[AsyncOpenAI],
        acreate_thread: Literal[True], 
    ) -> Coroutine[None, None, Thread]:
        ...

    @overload
    def create_thread(
        self, 
        metadata: Optional[dict],
        api_key: Optional[str],
        api_base: Optional[str],
        timeout: Union[float, httpx.Timeout],
        max_retries: Optional[int],
        organization: Optional[str],
        messages: Optional[Iterable[OpenAICreateThreadParamsMessage]],
        client: Optional[OpenAI],
        acreate_thread: Optional[Literal[False]], 
    ) -> Thread: 
        ...

    # fmt: on

    def create_thread(
        self,
        metadata: Optional[dict],
        api_key: Optional[str],
        api_base: Optional[str],
        timeout: Union[float, httpx.Timeout],
        max_retries: Optional[int],
        organization: Optional[str],
        messages: Optional[Iterable[OpenAICreateThreadParamsMessage]],
        client=None,
        acreate_thread=None,
    ):
        """
        Here's an example:
        ```
        from litellm.llms.openai.openai import OpenAIAssistantsAPI, MessageData

        # create thread
        message: MessageData = {"role": "user", "content": "Hey, how's it going?"}
        openai_api.create_thread(messages=[message])
        ```
        """
        if acreate_thread is not None and acreate_thread is True:
            return self.async_create_thread(
                metadata=metadata,
                api_key=api_key,
                api_base=api_base,
                timeout=timeout,
                max_retries=max_retries,
                organization=organization,
                client=client,
                messages=messages,
            )
        openai_client = self.get_openai_client(
            api_key=api_key,
            api_base=api_base,
            timeout=timeout,
            max_retries=max_retries,
            organization=organization,
            client=client,
        )

        data = {}
        if messages is not None:
            data["messages"] = messages  # type: ignore
        if metadata is not None:
            data["metadata"] = metadata  # type: ignore

        message_thread = openai_client.beta.threads.create(**data)  # type: ignore

        return Thread(**message_thread.dict())

    async def async_get_thread(
        self,
        thread_id: str,
        api_key: Optional[str],
        api_base: Optional[str],
        timeout: Union[float, httpx.Timeout],
        max_retries: Optional[int],
        organization: Optional[str],
        client: Optional[AsyncOpenAI],
    ) -> Thread:
        openai_client = self.async_get_openai_client(
            api_key=api_key,
            api_base=api_base,
            timeout=timeout,
            max_retries=max_retries,
            organization=organization,
            client=client,
        )

        response = await openai_client.beta.threads.retrieve(thread_id=thread_id)

        return Thread(**response.dict())

    # fmt: off

    @overload
    def get_thread(
        self, 
        thread_id: str,
        api_key: Optional[str],
        api_base: Optional[str],
        timeout: Union[float, httpx.Timeout],
        max_retries: Optional[int],
        organization: Optional[str],
        client: Optional[AsyncOpenAI],
        aget_thread: Literal[True], 
    ) -> Coroutine[None, None, Thread]:
        ...

    @overload
    def get_thread(
        self, 
        thread_id: str,
        api_key: Optional[str],
        api_base: Optional[str],
        timeout: Union[float, httpx.Timeout],
        max_retries: Optional[int],
        organization: Optional[str],
        client: Optional[OpenAI],
        aget_thread: Optional[Literal[False]], 
    ) -> Thread: 
        ...

    # fmt: on

    def get_thread(
        self,
        thread_id: str,
        api_key: Optional[str],
        api_base: Optional[str],
        timeout: Union[float, httpx.Timeout],
        max_retries: Optional[int],
        organization: Optional[str],
        client=None,
        aget_thread=None,
    ):
        if aget_thread is not None and aget_thread is True:
            return self.async_get_thread(
                thread_id=thread_id,
                api_key=api_key,
                api_base=api_base,
                timeout=timeout,
                max_retries=max_retries,
                organization=organization,
                client=client,
            )
        openai_client = self.get_openai_client(
            api_key=api_key,
            api_base=api_base,
            timeout=timeout,
            max_retries=max_retries,
            organization=organization,
            client=client,
        )

        response = openai_client.beta.threads.retrieve(thread_id=thread_id)

        return Thread(**response.dict())

    def delete_thread(self):
        pass

    ### RUNS ###

    async def arun_thread(
        self,
        thread_id: str,
        assistant_id: str,
        additional_instructions: Optional[str],
        instructions: Optional[str],
        metadata: Optional[object],
        model: Optional[str],
        stream: Optional[bool],
        tools: Optional[Iterable[AssistantToolParam]],
        api_key: Optional[str],
        api_base: Optional[str],
        timeout: Union[float, httpx.Timeout],
        max_retries: Optional[int],
        organization: Optional[str],
        client: Optional[AsyncOpenAI],
    ) -> Run:
        openai_client = self.async_get_openai_client(
            api_key=api_key,
            api_base=api_base,
            timeout=timeout,
            max_retries=max_retries,
            organization=organization,
            client=client,
        )

        response = await openai_client.beta.threads.runs.create_and_poll(  # type: ignore
            thread_id=thread_id,
            assistant_id=assistant_id,
            additional_instructions=additional_instructions,
            instructions=instructions,
            metadata=metadata,
            model=model,
            tools=tools,
        )

        return response

    def async_run_thread_stream(
        self,
        client: AsyncOpenAI,
        thread_id: str,
        assistant_id: str,
        additional_instructions: Optional[str],
        instructions: Optional[str],
        metadata: Optional[object],
        model: Optional[str],
        tools: Optional[Iterable[AssistantToolParam]],
        event_handler: Optional[AssistantEventHandler],
    ) -> AsyncAssistantStreamManager[AsyncAssistantEventHandler]:
        data = {
            "thread_id": thread_id,
            "assistant_id": assistant_id,
            "additional_instructions": additional_instructions,
            "instructions": instructions,
            "metadata": metadata,
            "model": model,
            "tools": tools,
        }
        if event_handler is not None:
            data["event_handler"] = event_handler
        return client.beta.threads.runs.stream(**data)  # type: ignore

    def run_thread_stream(
        self,
        client: OpenAI,
        thread_id: str,
        assistant_id: str,
        additional_instructions: Optional[str],
        instructions: Optional[str],
        metadata: Optional[object],
        model: Optional[str],
        tools: Optional[Iterable[AssistantToolParam]],
        event_handler: Optional[AssistantEventHandler],
    ) -> AssistantStreamManager[AssistantEventHandler]:
        data = {
            "thread_id": thread_id,
            "assistant_id": assistant_id,
            "additional_instructions": additional_instructions,
            "instructions": instructions,
            "metadata": metadata,
            "model": model,
            "tools": tools,
        }
        if event_handler is not None:
            data["event_handler"] = event_handler
        return client.beta.threads.runs.stream(**data)  # type: ignore

    # fmt: off

    @overload
    def run_thread(
        self, 
        thread_id: str,
        assistant_id: str,
        additional_instructions: Optional[str],
        instructions: Optional[str],
        metadata: Optional[object],
        model: Optional[str],
        stream: Optional[bool],
        tools: Optional[Iterable[AssistantToolParam]],
        api_key: Optional[str],
        api_base: Optional[str],
        timeout: Union[float, httpx.Timeout],
        max_retries: Optional[int],
        organization: Optional[str],
        client,
        arun_thread: Literal[True], 
        event_handler: Optional[AssistantEventHandler],
    ) -> Coroutine[None, None, Run]:
        ...

    @overload
    def run_thread(
        self, 
        thread_id: str,
        assistant_id: str,
        additional_instructions: Optional[str],
        instructions: Optional[str],
        metadata: Optional[object],
        model: Optional[str],
        stream: Optional[bool],
        tools: Optional[Iterable[AssistantToolParam]],
        api_key: Optional[str],
        api_base: Optional[str],
        timeout: Union[float, httpx.Timeout],
        max_retries: Optional[int],
        organization: Optional[str],
        client,
        arun_thread: Optional[Literal[False]], 
        event_handler: Optional[AssistantEventHandler],
    ) -> Run: 
        ...

    # fmt: on

    def run_thread(
        self,
        thread_id: str,
        assistant_id: str,
        additional_instructions: Optional[str],
        instructions: Optional[str],
        metadata: Optional[object],
        model: Optional[str],
        stream: Optional[bool],
        tools: Optional[Iterable[AssistantToolParam]],
        api_key: Optional[str],
        api_base: Optional[str],
        timeout: Union[float, httpx.Timeout],
        max_retries: Optional[int],
        organization: Optional[str],
        client=None,
        arun_thread=None,
        event_handler: Optional[AssistantEventHandler] = None,
    ):
        if arun_thread is not None and arun_thread is True:
            if stream is not None and stream is True:
                _client = self.async_get_openai_client(
                    api_key=api_key,
                    api_base=api_base,
                    timeout=timeout,
                    max_retries=max_retries,
                    organization=organization,
                    client=client,
                )
                return self.async_run_thread_stream(
                    client=_client,
                    thread_id=thread_id,
                    assistant_id=assistant_id,
                    additional_instructions=additional_instructions,
                    instructions=instructions,
                    metadata=metadata,
                    model=model,
                    tools=tools,
                    event_handler=event_handler,
                )
            return self.arun_thread(
                thread_id=thread_id,
                assistant_id=assistant_id,
                additional_instructions=additional_instructions,
                instructions=instructions,
                metadata=metadata,
                model=model,
                stream=stream,
                tools=tools,
                api_key=api_key,
                api_base=api_base,
                timeout=timeout,
                max_retries=max_retries,
                organization=organization,
                client=client,
            )
        openai_client = self.get_openai_client(
            api_key=api_key,
            api_base=api_base,
            timeout=timeout,
            max_retries=max_retries,
            organization=organization,
            client=client,
        )

        if stream is not None and stream is True:
            return self.run_thread_stream(
                client=openai_client,
                thread_id=thread_id,
                assistant_id=assistant_id,
                additional_instructions=additional_instructions,
                instructions=instructions,
                metadata=metadata,
                model=model,
                tools=tools,
                event_handler=event_handler,
            )

        response = openai_client.beta.threads.runs.create_and_poll(  # type: ignore
            thread_id=thread_id,
            assistant_id=assistant_id,
            additional_instructions=additional_instructions,
            instructions=instructions,
            metadata=metadata,
            model=model,
            tools=tools,
        )

        return response<|MERGE_RESOLUTION|>--- conflicted
+++ resolved
@@ -1928,13 +1928,10 @@
         max_retries: Optional[int],
         organization: Optional[str],
         client: Optional[AsyncOpenAI],
-<<<<<<< HEAD
         order: Optional[str] = "desc",
         limit: Optional[int] = 20,
         before: Optional[str] = None,
         after: Optional[str] = None,
-=======
->>>>>>> f770dd0c
     ) -> AsyncCursorPage[Assistant]:
         openai_client = self.async_get_openai_client(
             api_key=api_key,
@@ -1944,7 +1941,6 @@
             organization=organization,
             client=client,
         )
-<<<<<<< HEAD
         request_params = {
             "order": order,
             "limit": limit,
@@ -1955,10 +1951,6 @@
             request_params["after"] = after
 
         response = await openai_client.beta.assistants.list(**request_params)  # type: ignore
-=======
-
-        response = await openai_client.beta.assistants.list()
->>>>>>> f770dd0c
 
         return response
 
@@ -2001,13 +1993,10 @@
         organization: Optional[str],
         client=None,
         aget_assistants=None,
-<<<<<<< HEAD
         order: Optional[str] = "desc",
         limit: Optional[int] = 20,
         before: Optional[str] = None,
         after: Optional[str] = None,
-=======
->>>>>>> f770dd0c
     ):
         if aget_assistants is not None and aget_assistants is True:
             return self.async_get_assistants(
@@ -2027,7 +2016,6 @@
             client=client,
         )
 
-<<<<<<< HEAD
         request_params = {
             "order": order,
             "limit": limit,
@@ -2039,9 +2027,6 @@
             request_params["after"] = after
 
         response = openai_client.beta.assistants.list(**request_params)  # type: ignore
-=======
-        response = openai_client.beta.assistants.list()
->>>>>>> f770dd0c
 
         return response
 
