--- conflicted
+++ resolved
@@ -37,10 +37,7 @@
 detect-secrets==1.5.0 # Enterprise - secret detection / masking in LLM requests
 cryptography==43.0.1
 tzdata==2025.1 # IANA time zone database
-<<<<<<< HEAD
-=======
 litellm-proxy-extras==0.1.3 # for proxy extras - e.g. prisma migrations
->>>>>>> cd878bdd
 
 ### LITELLM PACKAGE DEPENDENCIES
 python-dotenv==1.0.0 # for env 
