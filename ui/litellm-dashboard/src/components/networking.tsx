--- conflicted
+++ resolved
@@ -163,7 +163,6 @@
   }
 };
 
-<<<<<<< HEAD
 export const userSpendLogsCall = async (
   accessToken: String,
   token: String,
@@ -180,15 +179,12 @@
       url = `${url}/?start_date=${startTime}&end_date=${endTime}`;
     }
     const response = await fetch(url, {
-=======
-
 
 export const spendUsersCall = async (accessToken: String, userID: String) => {
   try {
     const url = proxyBaseUrl ? `${proxyBaseUrl}/spend/users` : `/spend/users`;
     console.log("in spendUsersCall:", url);
     const response = await fetch(`${url}/?user_id=${userID}`, {
->>>>>>> 1aa9865a
       method: "GET",
       headers: {
         Authorization: `Bearer ${accessToken}`,
@@ -205,14 +201,7 @@
     console.log(data);
     return data;
   } catch (error) {
-<<<<<<< HEAD
-    console.error("Failed to create key:", error);
-    throw error;
-  }
-};
-=======
     console.error("Failed to get spend for user", error);
     throw error;
   }
-};
->>>>>>> 1aa9865a
+};