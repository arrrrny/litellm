--- conflicted
+++ resolved
@@ -3333,15 +3333,10 @@
                 validate_final_streaming_function_calling_chunk(chunk=chunk)
             idx += 1
         # raise Exception("it worked! ")
-<<<<<<< HEAD
     except litellm.InternalServerError as e:
         pytest.skip(f"InternalServerError - {str(e)}")
-=======
-    except litellm.InternalServerError:
-        pass
     except litellm.ServiceUnavailableError:
         pass
->>>>>>> 3f8a9167
     except Exception as e:
         pytest.fail(f"Error occurred: {e}")
 
