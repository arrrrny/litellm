--- conflicted
+++ resolved
@@ -941,9 +941,7 @@
         custom_llm_provider="anthropic",
     )
 
-<<<<<<< HEAD
     assert optional_params["metadata"]["user_id"] == "test_user"
-
 
 def test_lm_studio_embedding_params():
     optional_params = get_optional_params_embeddings(
@@ -952,7 +950,4 @@
         dimensions=1024,
         drop_params=True,
     )
-    assert len(optional_params) == 0
-=======
-    assert optional_params["metadata"]["user_id"] == "test_user"
->>>>>>> 51ffe93e
+    assert len(optional_params) == 0